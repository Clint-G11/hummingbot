--- conflicted
+++ resolved
@@ -249,11 +249,7 @@
 Function<div style="width:150px"/> | Input Parameter(s) | Expected Output(s) | Description
 ---|---|---|---
 `_trading_rules_polling_loop` | None | None | A background process that periodically polls for trading rule changes. Since trading rules tend not to change as often as account balances and order statuses, this is done less often. This function is responsible for calling `_update_trading_rules`
-<<<<<<< HEAD
 `_update_trading_rules` | None | None | Gets the necessary trading rules definitions form the corresponding REST API endpoints. Calls `_format_trading_rules`; that parses and updates the `_trading_rules` variable in the `Market` class. Note that the dictionary key for `_trading_rules` must be in Hummingbot's pair format(i.e `Base Asset` - `Quote Asset`). The method `convert_from_exchange_trading_pair` should ideally be used to covert the the pairs if the exchange's pairs are not thesame as Hummingbot's pair.
-=======
-`_update_trading_rules` | None | None | Gets the necessary trading rules definitions form the corresponding REST API endpoints. Calls `_format_trading_rules`; that parses and updates the `_trading_rules` variable in the `Market` class.
->>>>>>> 84647dbb
 `_format_trading_rules` | `List[Any]` | `List[TradingRule]` | Parses the raw JSON response into a list of [`TradingRule`](https://github.com/CoinAlpha/hummingbot/blob/master/hummingbot/market/trading_rule.pyx). <table><tbody><tr><td bgcolor="#ecf3ff">**Note**: This is important since exchanges might only accept certain precisions and impose a minimum trade size on the order.</td></tr></tbody></table>
 
 #### Order Price/Size Quantum & Quantize Order Amount
