--- conflicted
+++ resolved
@@ -95,73 +95,27 @@
 RUN mkdir /conf /logs /data /scripts && chown -R hummingbot:hummingbot /conf /logs /data /scripts
 VOLUME /conf /logs /data /scripts
 
-<<<<<<< HEAD
-# Install linux dependencies
-RUN apt-get update && \
-    DEBIAN_FRONTEND=noninteractive apt-get install -y gcc \
-        build-essential pkg-config libusb-1.0 curl git \
-        htop tmux sudo
-=======
 # Pre-populate scripts/ volume with default scripts
 COPY --chown=hummingbot:hummingbot scripts/ scripts/
->>>>>>> 39a5a032
 
 # Install packages required in runtime
 RUN apt-get update && \
-    DEBIAN_FRONTEND=noninteractive apt-get install -y sudo libusb-1.0 && \
+    DEBIAN_FRONTEND=noninteractive apt-get install -y sudo libusb-1.0 htop tmux git && \
     rm -rf /var/lib/apt/lists/*
 
 # Switch to hummingbot user
 USER hummingbot:hummingbot
 WORKDIR /home/hummingbot
 
-<<<<<<< HEAD
-# Copy files
-COPY --chown=hummingbot:hummingbot bin/ bin/
-COPY --chown=hummingbot:hummingbot hummingbot/ hummingbot/
-COPY --chown=hummingbot:hummingbot setup/environment-linux.yml setup/
-COPY --chown=hummingbot:hummingbot setup.py .
-COPY --chown=hummingbot:hummingbot slack_pusher.py .
-COPY --chown=hummingbot:hummingbot LICENSE .
-COPY --chown=hummingbot:hummingbot README.md .
-COPY --chown=hummingbot:hummingbot DATA_COLLECTION.md .
-COPY --chown=hummingbot:hummingbot init.sh .
-COPY docker/etc /etc
-
-# Install miniconda
-RUN curl https://repo.anaconda.com/miniconda/Miniconda3-py38_4.8.2-Linux-x86_64.sh -o ~/miniconda.sh && \
-    /bin/bash ~/miniconda.sh -b && \
-    rm ~/miniconda.sh && \
-    ~/miniconda3/bin/conda clean -tipsy && \
-    ~/miniconda3/bin/conda update -n base conda -y
-
-# ./install | create hummingbot environment
-RUN ~/miniconda3/bin/conda env create -f setup/environment-linux.yml
-=======
 # Copy all build artifacts from builder image
 COPY --from=builder --chown=hummingbot:hummingbot /home/ /home/
->>>>>>> 39a5a032
+COPY --chown=hummingbot:hummingbot slack_pusher.py .
+COPY --chown=hummingbot:hummingbot init.sh .
 
 # additional configs (sudo)
 COPY docker/etc /etc
 
 # Setting bash as default shell because we have .bashrc with customized PATH (setting SHELL affects RUN, CMD and ENTRYPOINT, but not manual commands e.g. `docker run image COMMAND`!)
 SHELL [ "/bin/bash", "-lc" ]
-<<<<<<< HEAD
-RUN curl -o- https://raw.githubusercontent.com/nvm-sh/nvm/v0.35.3/install.sh | bash && \
-    export NVM_DIR="/home/hummingbot/.nvm" && \
-    source "/home/hummingbot/.nvm/nvm.sh" && \
-    source "/home/hummingbot/miniconda3/etc/profile.d/conda.sh" && \
-    conda activate hummingbot && \
-    nvm install 10 && \
-    npm install -g @celo/celocli@0.0.48
-
-# ./compile
-RUN /home/hummingbot/miniconda3/envs/$(head -1 setup/environment-linux.yml | cut -d' ' -f2)/bin/python3 setup.py build_ext --inplace -j 8
-
 # Change init script permissions
-RUN chmod 777 init.sh
-=======
-CMD /home/hummingbot/miniconda3/envs/$(head -1 setup/environment-linux.yml | cut -d' ' -f2)/bin/python3 bin/hummingbot_quickstart.py \
-    --auto-set-permissions $(id -nu):$(id -ng)
->>>>>>> 39a5a032
+RUN chmod 777 init.sh