from hummingbot.client.config.security import Security
from hummingbot.core.utils.async_utils import safe_ensure_future
from hummingbot.client.config.global_config_map import global_config_map
from hummingbot.user.user_balances import UserBalances
from hummingbot.client.config.config_helpers import save_to_yml
from hummingbot.client.settings import GLOBAL_CONFIG_PATH
from hummingbot.market.celo.celo_cli import CeloCLI
import pandas as pd
from typing import TYPE_CHECKING, Optional
if TYPE_CHECKING:
    from hummingbot.client.hummingbot_application import HummingbotApplication

OPTIONS = {
    "binance",
    "coinbase_pro",
    "huobi",
    "liquid",
    "bittrex",
    "kucoin",
    "kraken",
    "ethereum",
<<<<<<< HEAD
    "blocktane",
    "celo"
=======
    "celo",
    "loopring"
>>>>>>> 0ff561d4
}


class ConnectCommand:
    def connect(self,  # type: HummingbotApplication
                option: str):
        if option is None:
            safe_ensure_future(self.show_connections())
        elif option == "ethereum":
            safe_ensure_future(self.connect_ethereum())
        elif option == "celo":
            safe_ensure_future(self.connect_celo())
        else:
            safe_ensure_future(self.connect_exchange(option))

    async def connect_exchange(self,  # type: HummingbotApplication
                               exchange):
        self.app.clear_input()
        self.placeholder_mode = True
        self.app.hide_input = True
        if exchange == "kraken":
            self._notify("Reminder: Please ensure your Kraken API Key Nonce Window is at least 10.")
        exchange_configs = [c for c in global_config_map.values() if exchange in c.key and c.is_connect_key]
        to_connect = True
        if Security.encrypted_file_exists(exchange_configs[0].key):
            await Security.wait_til_decryption_done()
            api_key_config = [c for c in exchange_configs if "api_key" in c.key][0]
            api_key = Security.decrypted_value(api_key_config.key)
            answer = await self.app.prompt(prompt=f"Would you like to replace your existing {exchange} API key "
                                                  f"{api_key} (Yes/No)? >>> ")
            if self.app.to_stop_config:
                self.app.to_stop_config = False
                return
            if answer.lower() not in ("yes", "y"):
                to_connect = False
        if to_connect:
            for config in exchange_configs:
                await self.prompt_a_config(config)
                if self.app.to_stop_config:
                    self.app.to_stop_config = False
                    return
                Security.update_secure_config(config.key, config.value)
            api_keys = (await Security.api_keys(exchange)).values()
            err_msg = await UserBalances.instance().add_exchange(exchange, *api_keys)
            if err_msg is None:
                self._notify(f"\nYou are now connected to {exchange}.")
            else:
                self._notify(f"\nError: {err_msg}")
        self.placeholder_mode = False
        self.app.hide_input = False
        self.app.change_prompt(prompt=">>> ")

    async def show_connections(self  # type: HummingbotApplication
                               ):
        self._notify("\nTesting connections, please wait...")
        await Security.wait_til_decryption_done()
        df, failed_msgs = await self.connection_df()
        lines = ["    " + l for l in df.to_string(index=False).split("\n")]
        if failed_msgs:
            lines.append("\nFailed connections:")
            lines.extend([f"    " + k + ": " + v for k, v in failed_msgs.items()])
        self._notify("\n".join(lines))

    async def connection_df(self  # type: HummingbotApplication
                            ):
        columns = ["Exchange", "  Keys Added", "  Keys Confirmed"]
        data = []
        failed_msgs = {}
        err_msgs = await UserBalances.instance().update_exchanges(reconnect=True)
        for option in sorted(OPTIONS):
            keys_added = "No"
            keys_confirmed = 'No'
            if option == "ethereum":
                eth_address = global_config_map["ethereum_wallet"].value
                if eth_address is not None and eth_address in Security.private_keys():
                    keys_added = "Yes"
                    err_msg = UserBalances.validate_ethereum_wallet()
                    if err_msg is not None:
                        failed_msgs[option] = err_msg
                    else:
                        keys_confirmed = 'Yes'
            elif option == "celo":
                celo_address = global_config_map["celo_address"].value
                if celo_address is not None and Security.encrypted_file_exists("celo_password"):
                    keys_added = "Yes"
                    err_msg = await self.validate_n_connect_celo(True)
                    if err_msg is not None:
                        failed_msgs[option] = err_msg
                    else:
                        keys_confirmed = 'Yes'
            else:
                api_keys = (await Security.api_keys(option)).values()
                if len(api_keys) > 0:
                    keys_added = "Yes"
                    err_msg = err_msgs.get(option)
                    if err_msg is not None:
                        failed_msgs[option] = err_msg
                    else:
                        keys_confirmed = 'Yes'
            data.append([option, keys_added, keys_confirmed])
        return pd.DataFrame(data=data, columns=columns), failed_msgs

    async def connect_ethereum(self,  # type: HummingbotApplication
                               ):
        self.placeholder_mode = True
        self.app.hide_input = True
        ether_wallet = global_config_map["ethereum_wallet"].value
        to_connect = True
        if ether_wallet is not None:
            answer = await self.app.prompt(prompt=f"Would you like to replace your existing Ethereum wallet "
                                                  f"{ether_wallet} (Yes/No)? >>> ")
            if self.app.to_stop_config:
                self.app.to_stop_config = False
                return
            if answer.lower() not in ("yes", "y"):
                to_connect = False
        if to_connect:
            private_key = await self.app.prompt(prompt="Enter your wallet private key >>> ", is_password=True)
            public_address = Security.add_private_key(private_key)
            global_config_map["ethereum_wallet"].value = public_address
            await self.prompt_a_config(global_config_map["ethereum_rpc_url"])
            if self.app.to_stop_config:
                self.app.to_stop_config = False
                return
            save_to_yml(GLOBAL_CONFIG_PATH, global_config_map)
            err_msg = UserBalances.validate_ethereum_wallet()
            if err_msg is None:
                self._notify(f"Wallet {public_address} connected to hummingbot.")
            else:
                self._notify(f"\nError: {err_msg}")
        self.placeholder_mode = False
        self.app.hide_input = False
        self.app.change_prompt(prompt=">>> ")

    async def connect_celo(self,  # type: HummingbotApplication
                           ):
        self.placeholder_mode = True
        self.app.hide_input = True
        celo_address = global_config_map["celo_address"].value
        to_connect = True
        if celo_address is not None:
            answer = await self.app.prompt(prompt=f"Would you like to replace your existing Celo account address "
                                                  f"{celo_address} (Yes/No)? >>> ")
            if answer.lower() not in ("yes", "y"):
                to_connect = False
        if to_connect:
            await self.prompt_a_config(global_config_map["celo_address"])
            await self.prompt_a_config(global_config_map["celo_password"])
            save_to_yml(GLOBAL_CONFIG_PATH, global_config_map)

            err_msg = await self.validate_n_connect_celo(True,
                                                         global_config_map["celo_address"].value,
                                                         global_config_map["celo_password"].value)
            if err_msg is None:
                self._notify(f"You are now connected to Celo network.")
            else:
                self._notify(err_msg)
        self.placeholder_mode = False
        self.app.hide_input = False
        self.app.change_prompt(prompt=">>> ")

    async def validate_n_connect_celo(self, to_reconnect: bool = False, celo_address: str = None,
                                      celo_password: str = None) -> Optional[str]:
        if celo_address is None:
            celo_address = global_config_map["celo_address"].value
        if celo_password is None:
            await Security.wait_til_decryption_done()
            celo_password = Security.decrypted_value("celo_password")
        if celo_address is None or celo_password is None:
            return "Celo address and/or password have not been added."
        if CeloCLI.unlocked and not to_reconnect:
            return None
        err_msg = CeloCLI.validate_node_synced()
        if err_msg is not None:
            return err_msg
        err_msg = CeloCLI.unlock_account(celo_address, celo_password)
        return err_msg<|MERGE_RESOLUTION|>--- conflicted
+++ resolved
@@ -19,13 +19,9 @@
     "kucoin",
     "kraken",
     "ethereum",
-<<<<<<< HEAD
     "blocktane",
-    "celo"
-=======
     "celo",
     "loopring"
->>>>>>> 0ff561d4
 }
 
 
