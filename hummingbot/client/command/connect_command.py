--- conflicted
+++ resolved
@@ -22,11 +22,8 @@
     "blocktane",
     "celo",
     "loopring",
-<<<<<<< HEAD
-    "novadax"
-=======
+    "novadax",
     "ftx"
->>>>>>> dfa70537
 }
 
 
