from hummingbot.client.config.security import Security
from hummingbot.core.utils.async_utils import safe_ensure_future
from hummingbot.client.config.global_config_map import global_config_map
from hummingbot.user.user_balances import UserBalances
from hummingbot.client.config.config_helpers import save_to_yml
from hummingbot.client.settings import GLOBAL_CONFIG_PATH
from hummingbot.market.celo.celo_cli import CeloCLI
import pandas as pd
from typing import TYPE_CHECKING, Optional
if TYPE_CHECKING:
    from hummingbot.client.hummingbot_application import HummingbotApplication

OPTIONS = {
    "binance",
    "coinbase_pro",
    "huobi",
    "liquid",
    "bittrex",
    "kucoin",
    "kraken",
    "ethereum",
<<<<<<< HEAD
    "blocktane"
=======
    "celo"
>>>>>>> cb9cc32e
}


class ConnectCommand:
    def connect(self,  # type: HummingbotApplication
                option: str):
        if option is None:
            safe_ensure_future(self.show_connections())
        elif option == "ethereum":
            safe_ensure_future(self.connect_ethereum())
        elif option == "celo":
            safe_ensure_future(self.connect_celo())
        else:
            safe_ensure_future(self.connect_exchange(option))

    async def connect_exchange(self,  # type: HummingbotApplication
                               exchange):
        self.app.clear_input()
        self.placeholder_mode = True
        self.app.hide_input = True
        if exchange == "kraken":
            self._notify("Reminder: Please ensure your Kraken API Key Nonce Window is at least 10.")
        exchange_configs = [c for c in global_config_map.values() if exchange in c.key and c.is_connect_key]
        to_connect = True
        if Security.encrypted_file_exists(exchange_configs[0].key):
            await Security.wait_til_decryption_done()
            api_key_config = [c for c in exchange_configs if "api_key" in c.key][0]
            api_key = Security.decrypted_value(api_key_config.key)
            answer = await self.app.prompt(prompt=f"Would you like to replace your existing {exchange} API key "
                                                  f"{api_key} (Yes/No)? >>> ")
            if self.app.to_stop_config:
                self.app.to_stop_config = False
                return
            if answer.lower() not in ("yes", "y"):
                to_connect = False
        if to_connect:
            for config in exchange_configs:
                await self.prompt_a_config(config)
                if self.app.to_stop_config:
                    self.app.to_stop_config = False
                    return
                Security.update_secure_config(config.key, config.value)
            api_keys = (await Security.api_keys(exchange)).values()
            err_msg = await UserBalances.instance().add_exchange(exchange, *api_keys)
            if err_msg is None:
                self._notify(f"\nYou are now connected to {exchange}.")
            else:
                self._notify(f"\nError: {err_msg}")
        self.placeholder_mode = False
        self.app.hide_input = False
        self.app.change_prompt(prompt=">>> ")

    async def show_connections(self  # type: HummingbotApplication
                               ):
        self._notify("\nTesting connections, please wait...")
        await Security.wait_til_decryption_done()
        df, failed_msgs = await self.connection_df()
        lines = ["    " + l for l in df.to_string(index=False).split("\n")]
        if failed_msgs:
            lines.append("\nFailed connections:")
            lines.extend([f"    " + k + ": " + v for k, v in failed_msgs.items()])
        self._notify("\n".join(lines))

    async def connection_df(self  # type: HummingbotApplication
                            ):
        columns = ["Exchange", "  Keys Added", "  Keys Confirmed"]
        data = []
        failed_msgs = {}
        err_msgs = await UserBalances.instance().update_exchanges(reconnect=True)
        for option in sorted(OPTIONS):
            keys_added = "No"
            keys_confirmed = 'No'
            if option == "ethereum":
                eth_address = global_config_map["ethereum_wallet"].value
                if eth_address is not None and eth_address in Security.private_keys():
                    keys_added = "Yes"
                    err_msg = UserBalances.validate_ethereum_wallet()
                    if err_msg is not None:
                        failed_msgs[option] = err_msg
                    else:
                        keys_confirmed = 'Yes'
            elif option == "celo":
                celo_address = global_config_map["celo_address"].value
                if celo_address is not None and Security.encrypted_file_exists("celo_password"):
                    keys_added = "Yes"
                    err_msg = await self.validate_n_connect_celo(True)
                    if err_msg is not None:
                        failed_msgs[option] = err_msg
                    else:
                        keys_confirmed = 'Yes'
            else:
                api_keys = (await Security.api_keys(option)).values()
                if len(api_keys) > 0:
                    keys_added = "Yes"
                    err_msg = err_msgs.get(option)
                    if err_msg is not None:
                        failed_msgs[option] = err_msg
                    else:
                        keys_confirmed = 'Yes'
            data.append([option, keys_added, keys_confirmed])
        return pd.DataFrame(data=data, columns=columns), failed_msgs

    async def connect_ethereum(self,  # type: HummingbotApplication
                               ):
        self.placeholder_mode = True
        self.app.hide_input = True
        ether_wallet = global_config_map["ethereum_wallet"].value
        to_connect = True
        if ether_wallet is not None:
            answer = await self.app.prompt(prompt=f"Would you like to replace your existing Ethereum wallet "
                                                  f"{ether_wallet} (Yes/No)? >>> ")
            if self.app.to_stop_config:
                self.app.to_stop_config = False
                return
            if answer.lower() not in ("yes", "y"):
                to_connect = False
        if to_connect:
            private_key = await self.app.prompt(prompt="Enter your wallet private key >>> ", is_password=True)
            public_address = Security.add_private_key(private_key)
            global_config_map["ethereum_wallet"].value = public_address
            await self.prompt_a_config(global_config_map["ethereum_rpc_url"])
            if self.app.to_stop_config:
                self.app.to_stop_config = False
                return
            save_to_yml(GLOBAL_CONFIG_PATH, global_config_map)
            err_msg = UserBalances.validate_ethereum_wallet()
            if err_msg is None:
                self._notify(f"Wallet {public_address} connected to hummingbot.")
            else:
                self._notify(f"\nError: {err_msg}")
        self.placeholder_mode = False
        self.app.hide_input = False
        self.app.change_prompt(prompt=">>> ")

    async def connect_celo(self,  # type: HummingbotApplication
                           ):
        self.placeholder_mode = True
        self.app.hide_input = True
        celo_address = global_config_map["celo_address"].value
        to_connect = True
        if celo_address is not None:
            answer = await self.app.prompt(prompt=f"Would you like to replace your existing Celo account address "
                                                  f"{celo_address} (Yes/No)? >>> ")
            if answer.lower() not in ("yes", "y"):
                to_connect = False
        if to_connect:
            await self.prompt_a_config(global_config_map["celo_address"])
            await self.prompt_a_config(global_config_map["celo_password"])
            save_to_yml(GLOBAL_CONFIG_PATH, global_config_map)

            err_msg = await self.validate_n_connect_celo(True,
                                                         global_config_map["celo_address"].value,
                                                         global_config_map["celo_password"].value)
            if err_msg is None:
                self._notify(f"You are now connected to Celo network.")
            else:
                self._notify(err_msg)
        self.placeholder_mode = False
        self.app.hide_input = False
        self.app.change_prompt(prompt=">>> ")

    async def validate_n_connect_celo(self, to_reconnect: bool = False, celo_address: str = None,
                                      celo_password: str = None) -> Optional[str]:
        if celo_address is None:
            celo_address = global_config_map["celo_address"].value
        if celo_password is None:
            await Security.wait_til_decryption_done()
            celo_password = Security.decrypted_value("celo_password")
        if celo_address is None or celo_password is None:
            return "Celo address and/or password have not been added."
        if CeloCLI.unlocked and not to_reconnect:
            return None
        err_msg = CeloCLI.validate_node_synced()
        if err_msg is not None:
            return err_msg
        err_msg = CeloCLI.unlock_account(celo_address, celo_password)
        return err_msg<|MERGE_RESOLUTION|>--- conflicted
+++ resolved
@@ -19,11 +19,8 @@
     "kucoin",
     "kraken",
     "ethereum",
-<<<<<<< HEAD
-    "blocktane"
-=======
+    "blocktane",
     "celo"
->>>>>>> cb9cc32e
 }
 
 
