--- conflicted
+++ resolved
@@ -25,11 +25,8 @@
 from hummingbot.market.bamboo_relay.bamboo_relay_market import BambooRelayMarket
 from hummingbot.market.dolomite.dolomite_market import DolomiteMarket
 from hummingbot.market.loopring.loopring_market import LoopringMarket
-<<<<<<< HEAD
 from hummingbot.market.novadax.novadax_market import NovadaxMarket
-=======
 from hummingbot.market.ftx.ftx_market import FtxMarket
->>>>>>> dfa70537
 from hummingbot.market.bitcoin_com.bitcoin_com_market import BitcoinComMarket
 from hummingbot.market.kraken.kraken_market import KrakenMarket
 from hummingbot.model.sql_connection_manager import SQLConnectionManager
@@ -354,7 +351,6 @@
                     trading_required=self._trading_required,
                     order_book_tracker_data_source_type=OrderBookTrackerDataSourceType.EXCHANGE_API
                 )
-<<<<<<< HEAD
             elif market_name == "novadax":
                 novadax_api_key : int = global_config_map.get("novadax_api_key").value
                 novadax_api_secret : int = global_config_map.get("novadax_api_secret").value
@@ -367,7 +363,7 @@
                     user_stream_tracker_data_source_type=UserStreamTrackerDataSourceType.EXCHANGE_API,
                     trading_pairs=trading_pairs,
                     trading_required=self._trading_required,
-=======
+            
             elif market_name == "ftx":
                 ftx_secret_key : str = global_config_map.get("ftx_secret_key").value
                 ftx_api_key : str = global_config_map.get("ftx_api_key").value
@@ -377,7 +373,6 @@
                     trading_pairs=trading_pairs,
                     trading_required=self._trading_required,
                     order_book_tracker_data_source_type=OrderBookTrackerDataSourceType.EXCHANGE_API
->>>>>>> dfa70537
                 )
             elif market_name == "bittrex":
                 bittrex_api_key = global_config_map.get("bittrex_api_key").value
