import copy
import json
import time
from typing import (Any, Dict, List, Tuple)
from decimal import Decimal
from hummingbot.connector.exchange.loopring.loopring_order_status import LoopringOrderStatus
from hummingbot.connector.in_flight_order_base cimport InFlightOrderBase
from hummingbot.connector.exchange.loopring.loopring_exchange cimport LoopringExchange
from hummingbot.core.event.events import (OrderFilledEvent, TradeType, OrderType, TradeFee, MarketEvent)

cdef class LoopringInFlightOrder(InFlightOrderBase):
    def __init__(self,
                 market: LoopringExchange,
                 client_order_id: str,
                 exchange_order_id: str,
                 trading_pair: str,
                 order_type: OrderType,
                 trade_type: TradeType,
                 price: Decimal,
                 amount: Decimal,
                 initial_state: LoopringOrderStatus,
                 filled_size: Decimal,
                 filled_volume: Decimal,
                 filled_fee: Decimal,
                 created_at: int):

        super().__init__(client_order_id=client_order_id,
                         exchange_order_id=exchange_order_id,
                         trading_pair=trading_pair,
                         order_type=order_type,
                         trade_type=trade_type,
                         price=price,
                         amount=amount,
                         initial_state = str(initial_state))
        self.market = market
        self.status = initial_state
        self.created_at = created_at
        self.executed_amount_base = filled_size
        self.executed_amount_quote = filled_volume
        self.fee_paid = filled_fee

        (base, quote) = self.market.split_trading_pair(trading_pair)
        self.fee_asset = base if trade_type is TradeType.BUY else quote

    @property
    def is_done(self) -> bool:
        return self.status >= LoopringOrderStatus.DONE

    @property
    def is_cancelled(self) -> bool:
        return self.status == LoopringOrderStatus.cancelled

    @property
    def is_failure(self) -> bool:
        return self.status >= LoopringOrderStatus.failed

    @property
    def is_expired(self) -> bool:
        return self.status == LoopringOrderStatus.expired

    @property
    def description(self):
        return f"{str(self.order_type).lower()} {str(self.trade_type).lower()}"

    def to_json(self):
        return json.dumps({
            "client_order_id": self.client_order_id,
            "exchange_order_id": self.exchange_order_id,
            "trading_pair": self.trading_pair,
            "order_type": self.order_type.name,
            "trade_type": self.trade_type.name,
            "price": str(self.price),
            "amount": str(self.amount),
            "status": self.status.name,
            "executed_amount_base": str(self.executed_amount_base),
            "executed_amount_quote": str(self.executed_amount_quote),
            "fee_paid": str(self.fee_paid),
            "created_at": self.created_at
        })

    @classmethod
    def from_json(cls, market, data: Dict[str, Any]) -> LoopringInFlightOrder:
        return LoopringInFlightOrder(
            market,
            data["client_order_id"],
            data["exchange_order_id"],
            data["trading_pair"],
            OrderType[data["order_type"]],
            TradeType[data["trade_type"]],
            Decimal(data["price"]),
            Decimal(data["amount"]),
            LoopringOrderStatus[data["status"]],
            Decimal(data["executed_amount_base"]),
            Decimal(data["executed_amount_quote"]),
            Decimal(data["fee_paid"]),
            data["created_at"]
        )

    @classmethod
    def from_loopring_order(cls,
                            market: LoopringExchange,
                            side: TradeType,
                            client_order_id: str,
                            created_at: int,
                            hash: str,
                            trading_pair: str,
                            price: float,
                            amount: float) -> LoopringInFlightOrder:
        return LoopringInFlightOrder(
            market,
            client_order_id,
            hash,
            trading_pair,
            OrderType.LIMIT, # TODO: fix this to the actual type (ie. LIMIT_MAKER)
            side,
            Decimal(price),
            Decimal(amount),
            LoopringOrderStatus.waiting,
            Decimal(0),
            Decimal(0),
            Decimal(0),
            created_at
        )

    def update(self, data: Dict[str, Any]) -> List[Any]:
        events: List[Any] = []

        base: str
        quote: str
        trading_pair: str = data["market"]
        (base, quote) = self.market.split_trading_pair(trading_pair)
        base_id: int = self.market.token_configuration.get_tokenid(base)
        quote_id: int = self.market.token_configuration.get_tokenid(quote)
        fee_currency_id: int = self.market.token_configuration.get_tokenid(self.fee_asset)

        new_status: LoopringOrderStatus = LoopringOrderStatus[data["status"]]
        new_executed_amount_base: Decimal = self.market.token_configuration.unpad(data["filledSize"], base_id)
        new_executed_amount_quote: Decimal = self.market.token_configuration.unpad(data["filledVolume"], quote_id)
        new_fee_paid: Decimal = self.market.token_configuration.unpad(data["filledFee"], fee_currency_id)

        if new_executed_amount_base > self.executed_amount_base or new_executed_amount_quote > self.executed_amount_quote:
            diff_base: Decimal = new_executed_amount_base - self.executed_amount_base
            diff_quote: Decimal = new_executed_amount_quote - self.executed_amount_quote
            diff_fee: Decimal = new_fee_paid - self.fee_paid
            if diff_quote > Decimal(0):
                price: Decimal = diff_quote / diff_base
            else:
                price: Decimal = self.executed_amount_quote / self.executed_amount_base

            events.append((MarketEvent.OrderFilled, diff_base, price, diff_fee))

        if not self.is_done and new_status == LoopringOrderStatus.cancelled:
            events.append((MarketEvent.OrderCancelled, None, None, None))

        if not self.is_done and new_status == LoopringOrderStatus.expired:
            events.append((MarketEvent.OrderExpired, None, None, None))

        if not self.is_done and new_status == LoopringOrderStatus.failed:
<<<<<<< HEAD
            events.append( (MarketEvent.OrderFailure, None, None, None) )
=======
            events.append((MarketEvent.OrderFailure, None, None, None))
>>>>>>> 346bbd08

        self.status = new_status
        self.last_state = str(new_status)
        self.executed_amount_base = new_executed_amount_base
        self.executed_amount_quote = new_executed_amount_quote
        self.fee_paid = new_fee_paid

        if self.exchange_order_id is None:
            self.update_exchange_order_id(data.get('hash', None))

        return events<|MERGE_RESOLUTION|>--- conflicted
+++ resolved
@@ -111,7 +111,7 @@
             client_order_id,
             hash,
             trading_pair,
-            OrderType.LIMIT, # TODO: fix this to the actual type (ie. LIMIT_MAKER)
+            OrderType.LIMIT,
             side,
             Decimal(price),
             Decimal(amount),
@@ -156,11 +156,7 @@
             events.append((MarketEvent.OrderExpired, None, None, None))
 
         if not self.is_done and new_status == LoopringOrderStatus.failed:
-<<<<<<< HEAD
-            events.append( (MarketEvent.OrderFailure, None, None, None) )
-=======
             events.append((MarketEvent.OrderFailure, None, None, None))
->>>>>>> 346bbd08
 
         self.status = new_status
         self.last_state = str(new_status)
