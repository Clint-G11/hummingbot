--- conflicted
+++ resolved
@@ -33,14 +33,11 @@
 loopring_api_key: null
 loopring_private_key: null
 
-<<<<<<< HEAD
 novadax_api_key: null
 novadax_api_secret: null
 novadax_uid: null
-=======
 ftx_api_key: null
 ftx_secret_key: null
->>>>>>> dfa70537
 
 kucoin_api_key: null
 kucoin_secret_key: null
