--- conflicted
+++ resolved
@@ -74,32 +74,6 @@
 # Paper Trading
 paper_trade_enabled: false
 paper_trade_account_balance:
-<<<<<<< HEAD
-- - USDT
-  - 1000
-- - ONE
-  - 1000
-- - USDQ
-  - 1000
-- - TUSD
-  - 1000
-- - ETH
-  - 10
-- - WETH
-  - 10
-- - USDC
-  - 1000
-- - DAI
-  - 1000
-- - USD
-  - 1000
-- - FTH
-  - 10
-- - XETH
-  - 10
-
-# Telegram integration
-=======
   BTC: 1
   USDT: 1000
   ONE: 1000
@@ -109,8 +83,13 @@
   WETH: 10
   USDC: 1000
   DAI: 1000
+- - USD
+  - 1000
+- - FTH
+  - 10
+- - XETH
+  - 10
 
->>>>>>> 39a5a032
 telegram_enabled: false
 telegram_token: null
 telegram_chat_id: null
@@ -149,9 +128,6 @@
 db_port: null
 db_username: null
 db_password: null
-<<<<<<< HEAD
-db_name: null
-=======
 db_name: null
 
 script_enabled: null
@@ -164,5 +140,4 @@
 #     BTC: 0.1
 #     USDT: 1000
 balance_asset_limit:
-  binance:
->>>>>>> 39a5a032
+  binance: