# distutils: language=c++
from slack_pusher import SlackPusher
import logging
from decimal import Decimal
from threading import Lock
import os
import conf
import time
import pandas as pd
import random
from typing import (
    List,
    Tuple,
)
from datetime import datetime, timedelta
from hummingbot.core.utils.async_utils import safe_ensure_future
from hummingbot.market.market_base cimport MarketBase
from hummingbot.core.event.events import (
    TradeType,
    OrderType,
)
from hummingbot.core.data_type.market_order import MarketOrder
from hummingbot.core.data_type.order_book import OrderBook
from hummingbot.core.network_iterator import NetworkStatus
from hummingbot.strategy import market_trading_pair_tuple
from hummingbot.strategy.strategy_base import StrategyBase
from hummingbot.strategy.market_trading_pair_tuple import MarketTradingPairTuple
from hummingbot.strategy.liquidity_mirroring.liquidity_mirroring_market_pair import LiquidityMirroringMarketPair

NaN = float("nan")
s_decimal_0 = Decimal(0)
as_logger = None


cdef class LiquidityMirroringStrategy(StrategyBase):
    OPTION_LOG_STATUS_REPORT = 1 << 0
    OPTION_LOG_CREATE_ORDER = 1 << 1
    OPTION_LOG_ORDER_COMPLETED = 1 << 2
    OPTION_LOG_PROFITABILITY_STEP = 1 << 3
    OPTION_LOG_FULL_PROFITABILITY_STEP = 1 << 4
    OPTION_LOG_INSUFFICIENT_ASSET = 1 << 5
    OPTION_LOG_ALL = 0xfffffffffffffff
    MARKET_ORDER_MAX_TRACKING_TIME = 0.4 * 10
    FAILED_ORDER_COOL_OFF_TIME = 0.0

    CANCEL_EXPIRY_DURATION = 60.0
    @classmethod
    def logger(cls):
        global as_logger
        if as_logger is None:
            as_logger = logging.getLogger(__name__)
        return as_logger

    def __init__(self,
                 primary_market_pairs: List[MarketTradingPairTuple],
                 mirrored_market_pairs: List[MarketTradingPairTuple],
                 two_sided_mirroring: bool,
                 spread_percent: float,
                 max_exposure_base: float,
                 max_exposure_quote: float,
                 max_offsetting_exposure: float,
                 max_loss: float,
                 max_total_loss: float,
                 equivalent_tokens: list,
                 min_primary_amount: float,
                 min_mirroring_amount: float,
                 bid_amount_percents: list,
                 ask_amount_percents: list,
                 slack_hook: str,
                 slack_update_period: float,
                 logging_options: int = OPTION_LOG_ORDER_COMPLETED,
                 status_report_interval: float = 60.0,
                 next_trade_delay_interval: float = 15.0,
                 failed_order_tolerance: int = 100):
        """
        :param market_pairs: list liquidity mirroring market pairs
        :param logging_options: select the types of logs to output
        :param status_report_interval: how often to report network connection related warnings, if any
        :param next_trade_delay_interval: cool off period between trades
        :param failed_order_tolerance: number of failed orders to force stop the strategy when exceeded
        """

        super().__init__()
        self._logging_options = logging_options
        self.primary_market_pairs = primary_market_pairs
        self.mirrored_market_pairs = mirrored_market_pairs
        
        self._all_markets_ready = False
        self._status_report_interval = status_report_interval
        self._last_timestamp = 0
        self._next_trade_delay = next_trade_delay_interval
        self._last_trade_timestamps = {}
        self._failed_order_tolerance = failed_order_tolerance
        self._cool_off_logged = False
        self.two_sided_mirroring = two_sided_mirroring
        self._failed_market_order_count = 0
        self._last_failed_market_order_timestamp = 0
                                                                
        cdef:
            set all_markets = {
                primary_market_pairs[0].market,
                mirrored_market_pairs[0].market
            }

        self.c_add_markets(list(all_markets))
        
        # initialize the bounds of the orderbooks
        self.primary_best_bid = 0.0
        self.primary_best_ask = float("inf")
        self.mirrored_best_bid = 0.0
        self.mirrored_best_ask = float("inf")

        self.spread_percent = spread_percent
        self.max_exposure_base = max_exposure_base
        self.max_exposure_quote = max_exposure_quote
        self.max_offsetting_exposure = max_offsetting_exposure

        self.bid_amount_percents = bid_amount_percents
        self.ask_amount_percents = ask_amount_percents

        self.bid_amounts = []
        self.ask_amounts = []
        for amount in self.bid_amount_percents:
            self.bid_amounts.append(amount * self.max_exposure_quote)
        for amount in self.ask_amount_percents:
            self.ask_amounts.append(amount * self.max_exposure_base)

        self.outstanding_offsets = {}
        self.max_loss = max_loss
        self.equivalent_tokens = equivalent_tokens
        self.current_total_offset_loss = 0
        self.amount_to_offset = 0
        self.max_total_loss = max_total_loss
        self.avg_sell_price = [0,0]
        self.avg_buy_price = [0,0]
        self.offset_base_exposure = 0
        self.offset_quote_exposure = 0

        self.primary_base_balance = 0
        self.primary_base_total_balance = 0
        self.primary_quote_balance = 0
        self.primary_quote_total_balance = 0
        self.mirrored_base_balance = 0
        self.mirrored_base_total_balance = 0
        self.mirrored_quote_balance = 0
        self.mirrored_quote_total_balance = 0
        self.balances_set = False     

        self.min_primary_amount = min_primary_amount
        self.min_mirroring_amount = min_mirroring_amount
        self.total_trading_volume = 0
        self.trades_executed = 0

        self.marked_for_deletion = {}
        self.buys_to_replace = list(range(0,len(self.bid_amounts)))
        self.sells_to_replace = list(range(0,len(self.ask_amounts)))
        self.bid_replace_ranks = []
        self.ask_replace_ranks = []
        self.has_been_offset = []

        self.previous_sells = [0 for i in range(0, len(self.ask_amounts))]
        self.previous_buys = [0 for i in range(0, len(self.bid_amounts))]
        
        cur_dir = os.getcwd()
        nonce = datetime.timestamp(datetime.now()) * 1000
        filename = os.path.join(cur_dir, 'logs', f'lm-performance-{nonce}.log')
        self.performance_logger = logging.getLogger()
        self.performance_logger.addHandler(logging.FileHandler(filename))

        self.best_bid_start = 0
        self.slack_url = slack_hook
        self.cycle_number = 0
        self.start_time = datetime.timestamp(datetime.now())
        self.start_wallet_check_time = self.start_time
        self.slack_update_period = slack_update_period

    @property
    def tracked_taker_orders(self) -> List[Tuple[MarketBase, MarketOrder]]:
        return self._sb_order_tracker.tracked_taker_orders

    @property
    def tracked_taker_orders_data_frame(self) -> List[pd.DataFrame]:
        return self._sb_order_tracker.tracked_taker_orders_data_frame

    def format_status(self) -> str:
        cdef:
            list lines = []
            list warning_lines = []
        total_balance = 0
        for market_pair in (self.primary_market_pairs + self.mirrored_market_pairs):
            warning_lines.extend(self.network_warning([market_pair]))
            markets_df = self.market_status_data_frame([market_pair])
            lines.extend(["", "  Markets:"] +
                         ["    " + line for line in str(markets_df).split("\n")])

            assets_df = self.wallet_balance_data_frame([market_pair])
            lines.extend(["", "  Assets:"] +
                         ["    " + line for line in str(assets_df).split("\n")])
            total_balance += assets_df['Total Balance']

            warning_lines.extend(self.balance_warning([market_pair]))
        
        mirrored_market_df = self.market_status_data_frame([self.mirrored_market_pairs[0]])
        mult = mirrored_market_df["Best Bid Price"]

        profit = float((total_balance[0] * mult) - (self.initial_base_amount * self.best_bid_start)) + float(total_balance[1] - self.initial_quote_amount)
        portfolio = float((total_balance[0] * mult) - (self.initial_base_amount * mult)) + float(total_balance[1] - self.initial_quote_amount)  
        current_time = datetime.now().isoformat()
        lines.extend(["", f"   Time: {current_time}"])
        lines.extend(["", f"   Executed Trades: {self.trades_executed}"])
        lines.extend(["", f"   Total Trade Volume: {self.total_trading_volume}"])
        lines.extend(["", f"   Total Balance ({self.primary_market_pairs[0].base_asset}): {total_balance[0]}"])
        lines.extend(["", f"   Total Balance ({self.primary_market_pairs[0].quote_asset}): {total_balance[1]}"])
        lines.extend(["", f"   Overall Change in Holdings: {profit}"])
        lines.extend(["", f"   Increase in Portfolio: {portfolio}"])
        lines.extend(["", f"   Amount to offset (in base currency): {self.amount_to_offset}"])
        if len(warning_lines) > 0:
            lines.extend(["", "  *** WARNINGS ***"] + warning_lines)

        return "\n".join(lines)

    def slack_order_filled_message(self, market: str, amount: float, price: float, is_buy: bool):
        if is_buy:
            buy_sell = "BUY"
        else:
            buy_sell = "SELL"

        msg = {"msg_type": "order filled", "data": {"market": market, "price": price, "amount": amount, "buy/sell": buy_sell}}

        SlackPusher(self.slack_url, str(msg))

    def slack_insufficient_funds_message(self, market: str, asset: str):
        msg = f"{asset} balance low on {market}"
        SlackPusher(self.slack_url, msg)

    cdef c_tick(self, double timestamp):
        """
        Clock tick entry point.

        For liquidity mirroring strategy, this function simply checks for the readiness and connection status of markets, and
        then delegates the processing of each market pair to c_process_market_pair().

        :param timestamp: current tick timestamp
        """
        StrategyBase.c_tick(self, timestamp)

        cdef:
            int64_t current_tick = <int64_t>(timestamp // self._status_report_interval)
            int64_t last_tick = <int64_t>(self._last_timestamp // self._status_report_interval)
            bint should_report_warnings = ((current_tick > last_tick) and
                                           (self._logging_options & self.OPTION_LOG_STATUS_REPORT))
        try:
            if not self._all_markets_ready:
                self._all_markets_ready = all([market.ready for market in self._sb_markets])
                if not self._all_markets_ready:
                    # Markets not ready yet. Don't do anything.
                    if should_report_warnings:
                        self.logger().warning(f"Markets are not ready. No trading is permitted.")
                    return
                else:
                    if self.OPTION_LOG_STATUS_REPORT:
                        self.logger().info(f"Markets are ready. Trading started.")
            if not self.balances_set:
                primary_market = self.primary_market_pairs[0].market
                mirrored_market = self.mirrored_market_pairs[0].market
                primary_base_asset = self.primary_market_pairs[0].base_asset
                primary_quote_asset = self.primary_market_pairs[0].quote_asset
                mirrored_base_asset = self.mirrored_market_pairs[0].base_asset
                mirrored_quote_asset = self.mirrored_market_pairs[0].quote_asset
                while self.primary_base_balance == 0:
                    self.primary_base_balance = primary_market.get_available_balance(primary_base_asset)
                    self.primary_base_total_balance = primary_market.get_balance(primary_base_asset)
                while self.primary_quote_balance == 0:
                    self.primary_quote_balance = primary_market.get_available_balance(primary_quote_asset)
                    self.primary_quote_total_balance = primary_market.get_balance(primary_quote_asset)
                while self.mirrored_base_balance == 0:
                    self.mirrored_base_balance = mirrored_market.get_available_balance(mirrored_base_asset)
                    self.mirrored_base_total_balance = mirrored_market.get_balance(mirrored_base_asset)
                while self.mirrored_quote_balance == 0:
                    self.mirrored_quote_balance = mirrored_market.get_available_balance(mirrored_quote_asset)
                    self.mirrored_quote_total_balance = mirrored_market.get_balance(mirrored_quote_asset)
                assets_df = self.wallet_balance_data_frame([self.mirrored_market_pairs[0]])
                total_balance = assets_df['Total Balance']
                assets_df = self.wallet_balance_data_frame([self.primary_market_pairs[0]])
                total_balance += assets_df['Total Balance']
                self.initial_base_amount = total_balance[0]
                self.initial_quote_amount = total_balance[1]
                self.balances_set = True

            if not all([market.network_status is NetworkStatus.CONNECTED for market in self._sb_markets]):
                if should_report_warnings:
                    self.logger().warning(f"Markets are not all online. No trading is permitted.")
                return
            if (abs(self.amount_to_offset) > self.max_offsetting_exposure):
                SlackPusher(self.slack_url, "Too much offsetting exposure")
            elif (self.current_total_offset_loss < self.max_total_loss):
                for market_pair in self.mirrored_market_pairs:
                    self.c_process_market_pair(market_pair)
            else:
                self.logger().warning("Too much total offset loss!")
                SlackPusher(self.slack_url, "Total offset loss beyond threshold")
        finally:
            self._last_timestamp = timestamp

    cdef c_did_fill_order(self, object order_filled_event):
        cdef:
            str order_id = order_filled_event.order_id
            object market_trading_pair_tuple = self._sb_order_tracker.c_get_market_pair_from_order_id(order_id)
        if market_trading_pair_tuple is not None:
            if order_filled_event.trade_type == TradeType.BUY:
                self.total_trading_volume += float(order_filled_event.amount)
                self.trades_executed += 1
                if market_trading_pair_tuple.market == self.primary_market_pairs[0].market:
                    if f"{order_id}COMPLETE" not in self.has_been_offset:
                        self.avg_buy_price[0] += float(order_filled_event.price * order_filled_event.amount)
                        self.avg_buy_price[1] += float(order_filled_event.amount)
                        self.amount_to_offset += float(order_filled_event.amount)
                        self.primary_base_balance += float(order_filled_event.amount)
<<<<<<< HEAD
                        self.primary_base_total_balance += float(order_filled_event.amount)
                        self.primary_quote_total_balance -= float(order_filled_event.amount * order_filled_event.price)
=======
                        if order_id in self.marked_for_deletion.keys():
                            order = self.marked_for_deletion[order_id]
                            self.buys_to_replace.append(order["rank"])
>>>>>>> 67f9425e
                        self.has_been_offset.append(order_id)
                        self.slack_order_filled_message(self.primary_market_pairs[0].market.name, float(order_filled_event.amount), float(order_filled_event.price), True)
                    else:
                        self.has_been_offset.remove(f"{order_id}COMPLETE")
                else:
                    if f"{order_id}COMPLETE" not in self.has_been_offset:
                        if (self.avg_sell_price[1] > 0):
                                true_average = Decimal(self.avg_sell_price[0]/self.avg_sell_price[1])
                        else:
                            true_average = Decimal(0)
                        self.current_total_offset_loss += float((order_filled_event.price * order_filled_event.amount) - (order_filled_event.amount * true_average))
                        self.amount_to_offset += float(order_filled_event.amount)
                        self.offset_quote_exposure -= float(order_filled_event.amount)
                        self.mirrored_base_balance += float(order_filled_event.amount) 
                        self.mirrored_base_total_balance += float(order_filled_event.amount)
                        self.mirrored_quote_total_balance -= float(order_filled_event.price * order_filled_event.amount)
                        self.has_been_offset.append(order_id)
                        self.slack_order_filled_message(self.mirrored_market_pairs[0].market.name, float(order_filled_event.amount), float(order_filled_event.price), True)
                    else:
                        self.has_been_offset.remove(f"{order_id}COMPLETE")
                if self._logging_options & self.OPTION_LOG_ORDER_COMPLETED:
                    self.log_with_clock(logging.INFO,
                    f"Limit order filled on {market_trading_pair_tuple[0].name}: {order_id}")
            elif order_filled_event.trade_type == TradeType.SELL:
                self.total_trading_volume += float(order_filled_event.amount)
                self.trades_executed += 1
                if market_trading_pair_tuple.market == self.primary_market_pairs[0].market:
                    if f"{order_id}COMPLETE" not in self.has_been_offset:
                        self.avg_sell_price[0] += float(order_filled_event.price * order_filled_event.amount)
                        self.avg_sell_price[1] += float(order_filled_event.amount)
                        self.amount_to_offset -= float(order_filled_event.amount)
                        self.primary_quote_balance += float(order_filled_event.price * order_filled_event.amount)
<<<<<<< HEAD
                        self.primary_quote_total_balance += float(order_filled_event.price * order_filled_event.amount)
                        self.primary_base_total_balance -= float(order_filled_event.amount)
=======
                        if order_id in self.marked_for_deletion.keys():
                            order = self.marked_for_deletion[order_id]
                            self.sells_to_replace.append(order["rank"])
>>>>>>> 67f9425e
                        self.has_been_offset.append(order_id)
                        self.slack_order_filled_message(self.primary_market_pairs[0].market.name, float(order_filled_event.amount), float(order_filled_event.price), False)
                    else:
                        self.has_been_offset.remove(f"{order_id}COMPLETE")
                else:
                    if f"{order_id}COMPLETE" not in self.has_been_offset:
                        if (self.avg_buy_price[1] > 0):
                                true_average = Decimal(self.avg_buy_price[0]/self.avg_buy_price[1])
                        else:
                            true_average = Decimal(0)
                        self.current_total_offset_loss -= float((order_filled_event.amount * order_filled_event.price) - (order_filled_event.amount * true_average))
                        self.amount_to_offset -= float(order_filled_event.amount)
                        self.offset_base_exposure -= float(order_filled_event.amount)
                        self.mirrored_quote_balance += float(order_filled_event.price * order_filled_event.amount)
                        self.mirrored_quote_total_balance += float(order_filled_event.price * order_filled_event.amount)
                        self.mirrored_base_total_balance -= float(order_filled_event.amount)
                        self.has_been_offset.append(order_id)
                        self.slack_order_filled_message(self.mirrored_market_pairs[0].market.name, float(order_filled_event.amount), float(order_filled_event.price), False)
                    else:
                        self.has_been_offset.remove(f"{order_id}COMPLETE")
                if self._logging_options & self.OPTION_LOG_ORDER_COMPLETED:
                    self.log_with_clock(logging.INFO,
                        f"Limit order filled on {market_trading_pair_tuple[0].name}: {order_id}")
        for order in self.has_been_offset:
            if not (order == order_id):
                self.has_been_offset.remove(order)

    cdef c_did_create_buy_order(self, object buy_order_created_event):
        cdef:
            str order_id = buy_order_created_event.order_id
            object market_trading_pair_tuple = self._sb_order_tracker.c_get_market_pair_from_order_id(order_id)
        if market_trading_pair_tuple is not None:
            if (market_trading_pair_tuple.market == self.primary_market_pairs[0].market):
                self.primary_quote_balance -= float(buy_order_created_event.amount * buy_order_created_event.price)
                num_seconds = random.randint(30,50)
                expiration_time = datetime.timestamp(datetime.now() + timedelta(seconds=num_seconds)) 
                self.marked_for_deletion[order_id]["time"] = expiration_time
            elif (market_trading_pair_tuple.market == self.mirrored_market_pairs[0].market):
                self.mirrored_quote_balance -= float(buy_order_created_event.amount * buy_order_created_event.price)

    cdef c_did_create_sell_order(self, object sell_order_created_event):
        cdef:
            str order_id = sell_order_created_event.order_id
            object market_trading_pair_tuple = self._sb_order_tracker.c_get_market_pair_from_order_id(order_id)
        if market_trading_pair_tuple is not None:
            if (market_trading_pair_tuple.market == self.primary_market_pairs[0].market):
                self.primary_base_balance -= float(sell_order_created_event.amount)
                num_seconds = random.randint(30,50)
                expiration_time = datetime.timestamp(datetime.now() + timedelta(seconds=num_seconds))
                self.marked_for_deletion[order_id]["time"] = expiration_time
            elif (market_trading_pair_tuple.market == self.mirrored_market_pairs[0].market):
                self.mirrored_base_balance -= float(sell_order_created_event.amount)

    cdef c_did_complete_buy_order(self, object buy_order_completed_event):
        """
        Output log for completed buy order.

        :param buy_order_completed_event: Order completed event
        """
        cdef:
            str order_id = buy_order_completed_event.order_id
            object market_trading_pair_tuple = self._sb_order_tracker.c_get_market_pair_from_order_id(order_id)
        if market_trading_pair_tuple is not None:         
            if market_trading_pair_tuple.market == self.primary_market_pairs[0].market:
                if order_id not in self.has_been_offset:
                    self.total_trading_volume += float(buy_order_completed_event.quote_asset_amount)
                    self.trades_executed += 1
                    self.avg_buy_price[0] += float(buy_order_completed_event.quote_asset_amount)
                    self.avg_buy_price[1] += float(buy_order_completed_event.base_asset_amount)
                    self.amount_to_offset += float(buy_order_completed_event.base_asset_amount)
                    self.primary_base_balance += float(buy_order_completed_event.base_asset_amount)
<<<<<<< HEAD
                    self.primary_base_total_balance += float(buy_order_completed_event.base_asset_amount)
                    self.primary_quote_total_balance -= float(buy_order_completed_event.quote_asset_amount)
=======
                    if order_id in self.marked_for_deletion.keys():
                        order = self.marked_for_deletion[order_id]
                        self.buys_to_replace.append(order["rank"])
>>>>>>> 67f9425e
                    self.has_been_offset.append(f"{order_id}COMPLETE")
                    price = float(buy_order_completed_event.quote_asset_amount/buy_order_completed_event.base_asset_amount)
                    self.slack_order_filled_message(self.primary_market_pairs[0].market.name, float(buy_order_completed_event.base_asset_amount), price, True)
            else:
                if order_id not in self.has_been_offset:
                    self.total_trading_volume += float(buy_order_completed_event.quote_asset_amount)
                    self.trades_executed += 1
                    if (self.avg_sell_price[1] > 0):
                            true_average = Decimal(self.avg_sell_price[0]/self.avg_sell_price[1])
                    else:
                        true_average = Decimal(0)
                    self.current_total_offset_loss += float(buy_order_completed_event.quote_asset_amount - (buy_order_completed_event.base_asset_amount * true_average))
                    self.amount_to_offset += float(buy_order_completed_event.base_asset_amount)
                    self.offset_quote_exposure -= float(buy_order_completed_event.quote_asset_amount)
                    self.mirrored_base_balance += float(buy_order_completed_event.base_asset_amount)
                    self.mirrored_base_total_balance += float(buy_order_completed_event.base_asset_amount)
                    self.mirrored_quote_total_balance -= float(buy_order_completed_event.quote_asset_amount)
                    self.has_been_offset.append(f"{order_id}COMPLETE")
                    price = float(buy_order_completed_event.quote_asset_amount/buy_order_completed_event.base_asset_amount)
                    self.slack_order_filled_message(self.primary_market_pairs[0].market.name, float(buy_order_completed_event.base_asset_amount), price, True)
            if self._logging_options & self.OPTION_LOG_ORDER_COMPLETED:
                self.log_with_clock(logging.INFO,
                                    f"Limit order completed on {market_trading_pair_tuple[0].name}: {order_id}")
            if order_id in self.marked_for_deletion:
                del self.marked_for_deletion[order_id]

    cdef c_did_complete_sell_order(self, object sell_order_completed_event):
        """
        Output log for completed sell order.

        :param sell_order_completed_event: Order completed event
        """
        cdef:
            str order_id = sell_order_completed_event.order_id
            object market_trading_pair_tuple = self._sb_order_tracker.c_get_market_pair_from_order_id(order_id)
        if market_trading_pair_tuple is not None:
            if market_trading_pair_tuple.market == self.primary_market_pairs[0].market:
                if order_id not in self.has_been_offset:
                    self.total_trading_volume += float(sell_order_completed_event.quote_asset_amount)
                    self.trades_executed += 1
                    self.avg_sell_price[0] += float(sell_order_completed_event.quote_asset_amount)
                    self.avg_sell_price[1] += float(sell_order_completed_event.base_asset_amount)
                    self.amount_to_offset -= float(sell_order_completed_event.base_asset_amount)
                    self.primary_quote_balance += float(sell_order_completed_event.quote_asset_amount)
<<<<<<< HEAD
                    self.primary_quote_total_balance += float(sell_order_completed_event.quote_asset_amount)
                    self.primary_base_total_balance -= float(sell_order_completed_event.base_asset_amount)
=======
                    if order_id in self.marked_for_deletion.keys():
                        order = self.marked_for_deletion[order_id]
                        self.sells_to_replace.append(order["rank"])
>>>>>>> 67f9425e
                    self.has_been_offset.append(f"{order_id}COMPLETE")
                    price = float(sell_order_completed_event.quote_asset_amount/sell_order_completed_event.base_asset_amount)
                    self.slack_order_filled_message(self.primary_market_pairs[0].market.name, float(sell_order_completed_event.base_asset_amount), price, False)
            else:
                if order_id not in self.has_been_offset:
                    self.total_trading_volume += float(sell_order_completed_event.quote_asset_amount)
                    self.trades_executed += 1
                    if (self.avg_buy_price[1] > 0):
                            true_average = Decimal(self.avg_buy_price[0]/self.avg_buy_price[1])
                    else:
                        true_average = Decimal(0)
                    self.current_total_offset_loss -= float(sell_order_completed_event.quote_asset_amount - (sell_order_completed_event.base_asset_amount * true_average))
                    self.amount_to_offset -= float(sell_order_completed_event.base_asset_amount)
                    self.offset_base_exposure -= float(sell_order_completed_event.quote_asset_amount)
                    self.mirrored_quote_balance += float(sell_order_completed_event.quote_asset_amount)
                    self.mirrored_quote_total_balance += float(sell_order_completed_event.quote_asset_amount)
                    self.mirrored_base_total_balance -= float(sell_order_completed_event.base_asset_amount)
                    self.has_been_offset.append(f"{order_id}COMPLETE")
                    price = float(sell_order_completed_event.quote_asset_amount/sell_order_completed_event.base_asset_amount)
                    self.slack_order_filled_message(self.mirrored_market_pairs[0].market.name, float(sell_order_completed_event.base_asset_amount), price, False)
            if self._logging_options & self.OPTION_LOG_ORDER_COMPLETED:
                self.log_with_clock(logging.INFO,
                                    f"Limit order completed on {market_trading_pair_tuple[0].name}: {order_id}")
            if order_id in self.marked_for_deletion:
                del self.marked_for_deletion[order_id]

    cdef c_did_fail_order(self, object fail_event):
        """
        Output log for failed order.

        :param fail_event: Order failure event
        """
        if fail_event.order_type is OrderType.LIMIT:
            SlackPusher(self.slack_url, "Order failed")
            self._failed_market_order_count += 1
            self._last_failed_market_order_timestamp = fail_event.timestamp

        if self._failed_market_order_count > self._failed_order_tolerance:
            failed_order_kill_switch_log = \
                f"Strategy is forced stop by failed order kill switch. " \
                f"Failed market order count {self._failed_market_order_count} exceeded tolerance lever of " \
                f"{self._failed_order_tolerance}. Please check market connectivity before restarting."

            self.logger().network(failed_order_kill_switch_log, app_warning_msg=failed_order_kill_switch_log)
            self.c_stop(self._clock)
        cdef:
            str order_id = fail_event.order_id
            object market_trading_pair_tuple = self._sb_order_tracker.c_get_market_pair_from_order_id(order_id)
        if market_trading_pair_tuple is not None:
            self.log_with_clock(logging.INFO,
                f"Limit order failed on {market_trading_pair_tuple[0].name}: {order_id}")
            if order_id in self.marked_for_deletion.keys():
                order = self.marked_for_deletion[order_id]
                if order["is_buy"]:
                    self.buys_to_replace.append(order["rank"])
                else:
                    self.sells_to_replace.append(order["rank"])
                del self.marked_for_deletion[order_id]

    cdef c_did_cancel_order(self, object cancel_event):
        """
        Output log for cancelled order.

        :param cancel_event: Order cancelled event.
        """
        cdef:
            str order_id = cancel_event.order_id
            object market_trading_pair_tuple = self._sb_order_tracker.c_get_market_pair_from_order_id(order_id)
        if market_trading_pair_tuple is not None:
            full_order = self._sb_order_tracker.c_get_limit_order(market_trading_pair_tuple, order_id)
            if order_id in self.marked_for_deletion:
                order = self.marked_for_deletion[order_id]
                if order["is_buy"]:
                    self.buys_to_replace.append(order["rank"])
                else:
                    self.sells_to_replace.append(order["rank"])
                del self.marked_for_deletion[order_id]
            if market_trading_pair_tuple.market == self.primary_market_pairs[0].market:
                if full_order.is_buy:
                    self.primary_quote_balance += float(full_order.price * full_order.quantity)
                else:
                    self.primary_base_balance += float(full_order.quantity)
            else:
                if full_order.is_buy:
                    self.mirrored_quote_balance += float(full_order.price * full_order.quantity)
                else:
                    self.mirrored_base_balance += float(full_order.quantity)
            self.log_with_clock(logging.INFO,
                                f"Limit order canceled on {market_trading_pair_tuple[0].name}: {order_id}")

    cdef bint c_ready_for_new_orders(self, list market_trading_pair_tuples):
        """
        Check whether we are ready for making new mirroring orders or not. Conditions where we should not make further
        new orders include:

         1. There's an in-flight market order that's still being resolved.
         2. We're still within the cool-off period from the last trade, which means the exchange balances may be not
            accurate temporarily.

        If none of the above conditions are matched, then we're ready for new orders.

        :param market_trading_pair_tuples: list of mirroring market pairs
        :return: True if ready, False if not
        """
        cdef:
            double time_left
            dict tracked_taker_orders = self._sb_order_tracker.c_get_taker_orders()

        ready_ts_from_failed_order = self._last_failed_market_order_timestamp + \
            self._failed_market_order_count * self.FAILED_ORDER_COOL_OFF_TIME
        # Wait for FAILED_ORDER_COOL_OFF_TIME * failed_market_order_count before retrying
        if ready_ts_from_failed_order > self._current_timestamp:
            time_left = ready_ts_from_failed_order - self._current_timestamp
            if not self._cool_off_logged:
                self.log_with_clock(
                    logging.INFO,
                    f"Cooling off from failed order. "
                    f"Resuming in {int(time_left)} seconds."
                )
                self._cool_off_logged = True
            return False

        for market_trading_pair_tuple in market_trading_pair_tuples:
            # Do not continue if there are pending market order
            if len(tracked_taker_orders.get(market_trading_pair_tuple, {})) > 0:
                # consider market order completed if it was already x time old
                if any([order.timestamp - self._current_timestamp < self.MARKET_ORDER_MAX_TRACKING_TIME
                       for order in tracked_taker_orders[market_trading_pair_tuple].values()]):
                    return False
            # Wait for the cool off interval before the next trade, so wallet balance is up to date
            ready_to_trade_time = self._last_trade_timestamps.get(market_trading_pair_tuple, 0) + self._next_trade_delay
            if market_trading_pair_tuple in self._last_trade_timestamps and ready_to_trade_time > self._current_timestamp:
                time_left = self._current_timestamp - self._last_trade_timestamps[market_trading_pair_tuple] - self._next_trade_delay
                if not self._cool_off_logged:
                    self.log_with_clock(
                        logging.INFO,
                        f"Cooling off from previous trade on {market_trading_pair_tuple.market.name}. "
                        f"Resuming in {int(time_left)} seconds."
                    )
                    self._cool_off_logged = True
                return False

        if self._cool_off_logged:
            self.log_with_clock(
                logging.INFO,
                f"Cool off completed. Liquidity Mirroring strategy is now ready for new orders."
            )
            # reset cool off log tag when strategy is ready for new orders
            self._cool_off_logged = False

        return True

    def check_flat_fee_coverage(self, market, flat_fees):
        covered = True
        for fee in flat_fees:
            covered = covered and (market.get_available_balance(fee[0]) > fee[1])
            if covered == False:
                break
        return covered

    def check_calculations(self):
        primary_market = self.primary_market_pairs[0].market
        mirrored_market = self.mirrored_market_pairs[0].market
        primary_base_asset = self.primary_market_pairs[0].base_asset
        primary_quote_asset = self.primary_market_pairs[0].quote_asset
        mirrored_base_asset = self.mirrored_market_pairs[0].base_asset
        mirrored_quote_asset = self.mirrored_market_pairs[0].quote_asset
        primary_base_balance = float(primary_market.get_balance(primary_base_asset))
        primary_quote_balance = float(primary_market.get_balance(primary_quote_asset))
        mirrored_base_balance = float(mirrored_market.get_balance(mirrored_base_asset))  
        mirrored_quote_balance = float(mirrored_market.get_balance(mirrored_quote_asset))

        if (abs(primary_base_balance - self.primary_base_total_balance) > 0.001):
            self.primary_base_total_balance = primary_base_balance
            SlackPusher(self.slack_hook,f"BALANCE DISCREPANCY on {primary_market} for {primary_base_asset}")
        if (abs(primary_quote_balance - self.primary_quote_total_balance) > 0.001):
            self.primary_quote_total_balance = primary_quote_balance
            SlackPusher(self.slack_hook,f"BALANCE DISCREPANCY on {primary_market} for {primary_quote_asset}")
        if (abs(mirrored_base_balance - self.mirrored_base_total_balance) > 0.001):
            self.mirrored_base_total_balance = mirrored_base_balance
            SlackPusher(self.slack_hook,f"BALANCE DISCREPANCY on {mirrored_market} for {mirrored_base_asset}")
        if (abs(mirrored_quote_balance - self.mirrored_quote_total_balance) > 0.001):
            self.mirrored_quote_total_balance = mirrored_quote_balance
            SlackPusher(self.slack_hook,f"BALANCE DISCREPANCY on {mirrored_market} for {mirrored_quote_asset}")

    cdef c_process_market_pair(self, object market_pair):
        primary_market_pair = self.primary_market_pairs[0]

        bids = list(market_pair.order_book_bid_entries())
        best_bid = bids[0]

        asks = list(market_pair.order_book_ask_entries())
        best_ask = asks[0]

        midpoint = float(best_ask.price + best_bid.price)/2.0
        threshold = 0.0001 * self.previous_buys[0]

        #TODO make these thresholds dynamic and sensible
        if (abs(float(best_bid.price) - self.previous_buys[0]) > threshold):
            self.previous_buys[0] = float(best_bid.price)
            if 0 not in self.bid_replace_ranks:
                self.bid_replace_ranks.append(0)

        if (self.best_bid_start == 0):
            self.best_bid_start = best_bid.price

        threshold = 0.0001 * self.previous_sells[0]
        if (abs(float(best_ask.price) - self.previous_sells[0]) > threshold):
            self.previous_sells[0] = float(best_ask.price)
            if 0 not in self.ask_replace_ranks:
                self.ask_replace_ranks.append(0)

        # ensure we are looking at levels and not just orders
        bid_levels = [{"price": best_bid.price, "amount": best_bid.amount}]
        i = 1
        current_level = 0
        current_bid_price = best_bid.price
        while (len(bid_levels) < min(10,len(bids))):
            if (bids[i].price == current_bid_price):
                bid_levels[current_level]["amount"] += bids[i].amount
                i += 1
            else:
                current_level += 1
                bid_levels.append({"price": bids[i].price, "amount": bids[i].amount})
                current_bid_price = bids[i].price
                threshold = self.previous_buys[current_level] * (midpoint - self.previous_buys[current_level]) * 0.0001

                if (abs(float(current_bid_price) - self.previous_buys[current_level]) > threshold):
                    self.previous_buys[current_level] = float(current_bid_price)
                    if current_level not in self.bid_replace_ranks:
                        self.bid_replace_ranks.append(current_level)
                i += 1

        # ensure we are looking at levels and not just orders
        ask_levels = [{"price": best_ask.price, "amount": best_ask.amount}]
        i = 1
        current_level = 0
        current_ask_price = best_ask.price
        while (len(ask_levels) < min(10,len(asks))):
            if (asks[i].price == current_ask_price):
                ask_levels[current_level]["amount"] += asks[i].amount
                i += 1
            else:
                current_level += 1
                ask_levels.append({"price": asks[i].price, "amount": asks[i].amount})
                current_ask_price = asks[i].price
                threshold = self.previous_sells[current_level] * (self.previous_sells[current_level] - midpoint) * 0.0001
                if (abs(float(current_ask_price) - self.previous_sells[current_level]) > threshold):
                    self.previous_sells[current_level] = float(current_ask_price)
                    if current_level not in self.ask_replace_ranks:
                        self.ask_replace_ranks.append(current_level)
                i += 1

        self.cycle_number += 1
        self.cycle_number %= 10

        self.logger().warning(f"{self.buys_to_replace}")
        self.logger().warning(f"{self.sells_to_replace}")

        if self.cycle_number == 8:
            current_time = datetime.timestamp(datetime.now())
            time_elapsed = current_time - self.start_time
            wallet_check_time_elapsed = current_time - self.start_wallet_check_time
            if (wallet_check_time_elapsed > 60):
                self.start_wallet_check_time = current_time
                self.check_calculations()
            if (time_elapsed > (3600 * self.slack_update_period)):
                self.start_time = current_time
                SlackPusher(self.slack_url, self.format_status())
        if ((self.cycle_number % 2) == 0):
            self.logger().info(f"Amount to offset: {self.amount_to_offset}")
        self.adjust_primary_orderbook(primary_market_pair, best_bid, best_ask, bid_levels, ask_levels)
        if (self.two_sided_mirroring):
            self.adjust_mirrored_orderbook(market_pair, best_bid, best_ask)

    def adjust_primary_orderbook(self, primary_market_pair, best_bid, best_ask, bids, asks):
        primary_market: MarketBase = primary_market_pair.market
        available_quote_exposure = self.max_exposure_quote - self.offset_quote_exposure
        available_base_exposure = self.max_exposure_base - self.offset_base_exposure

        spread = float(best_ask.price - best_bid.price)
        spread_factor = (spread)/float(best_ask.price)
        if spread_factor < self.spread_percent:
            adjustment_factor = (self.spread_percent*float(best_ask.price) - spread)/(2-self.spread_percent)
            adjusted_ask = float(best_ask.price) + adjustment_factor
            adjusted_bid = float(best_bid.price) - adjustment_factor
        else:
            adjusted_ask = float(best_ask.price)
            adjusted_bid = float(best_bid.price)

        bid_price_diff = abs(1 - (self.primary_best_bid/adjusted_bid))
        ask_price_diff = abs(1 - (self.primary_best_ask/adjusted_ask))

        for j in range(0,len(self.bid_amount_percents)):
            self.bid_amounts[j] = (self.bid_amount_percents[j] * (available_quote_exposure/adjusted_bid))
        
        for j in range(0,len(self.ask_amount_percents)):
            self.ask_amounts[j] = (self.ask_amount_percents[j] * available_base_exposure)

        #TODO make this first condition less arbitrary!
        if ((len(self.bid_replace_ranks) > 0) or (self.cycle_number == 0)):
            self.primary_best_bid = adjusted_bid
            bid_inc = self.primary_best_bid * self.spread_percent
            for order_id in self.marked_for_deletion.keys():
                order = self.marked_for_deletion[order_id]
                if (order["is_buy"] == True):
                    if "time" in order:
                        current_time = datetime.timestamp(datetime.now())
                        if (order["time"] < current_time) or (order["rank"] in self.bid_replace_ranks):
                            try:
                                self.c_cancel_order(primary_market_pair,order_id)
                            except:
                                break

            self.bid_replace_ranks.clear()

            if 0 in self.buys_to_replace:
                self.buys_to_replace.remove(0)
                amount = Decimal(min(best_bid.amount, (self.bid_amounts[0])))
                amount = max(amount, Decimal(self.min_primary_amount))

                fee_object = primary_market.c_get_fee(
                        primary_market_pair.base_asset,
                        primary_market_pair.quote_asset,
                        OrderType.LIMIT,
                        TradeType.BUY,
                        amount,
                        adjusted_bid
                    )
            
                total_flat_fees = self.c_sum_flat_fees(primary_market_pair.quote_asset,
                                                           fee_object.flat_fees)
                fixed_cost_per_unit = total_flat_fees / amount                                                       

                price_tx = Decimal(adjusted_bid) / (Decimal(1) + fee_object.percent) - fixed_cost_per_unit
                quant_price = primary_market.c_quantize_order_price(primary_market_pair.trading_pair, price_tx)
                quant_amount = primary_market.c_quantize_order_amount(primary_market_pair.trading_pair, amount)

                while (not self.c_ready_for_new_orders([primary_market_pair])):
                    continue
                try:
                    if (min(primary_market.get_available_balance(primary_market_pair.quote_asset),self.primary_quote_balance) >
                      quant_price * quant_amount) and (self.check_flat_fee_coverage(primary_market, fee_object.flat_fees)):
                        order_id = self.c_buy_with_specific_market(primary_market_pair,Decimal(quant_amount),OrderType.LIMIT,Decimal(quant_price))
                        self.marked_for_deletion[order_id] = {"is_buy": True,
                                                              "rank": 0}
                    else:
                        self.logger().warning(f"INSUFFICIENT FUNDS for buy on {primary_market.name}")
                    self.slack_insufficient_funds_message(primary_market.name, primary_market_pair.quote_asset)
                except:
                    pass

            price = self.primary_best_bid
            for i in range(0,len(self.bid_amounts) - 1):
                price -= bid_inc
                if (i+1) in self.buys_to_replace:
                    self.buys_to_replace.remove(i+1)
                    if len(bids) > (i + 1):
                        bid_price = bids[i+1]["price"]
                        bid_amount = bids[i+1]["amount"]
                    else:
                        bid_price = float("inf")
                        bid_amount = float("inf")
                    min_price = min(price, bid_price)
                    amount = Decimal(min(bid_amount, (self.bid_amounts[i+1])))
                    amount = max(amount, Decimal(self.min_primary_amount))

                    fee_object = primary_market.c_get_fee(
                        primary_market_pair.base_asset,
                        primary_market_pair.quote_asset,
                        OrderType.LIMIT,
                        TradeType.BUY,
                        amount,
                        min_price
                    )

                    total_flat_fees = self.c_sum_flat_fees(primary_market_pair.quote_asset,
                                                               fee_object.flat_fees)

                    fixed_cost_per_unit = total_flat_fees / amount

                    min_price = Decimal(min_price) / (Decimal(1) + fee_object.percent) - fixed_cost_per_unit
                    quant_price = primary_market.c_quantize_order_price(primary_market_pair.trading_pair, min_price)
                    quant_amount = primary_market.c_quantize_order_amount(primary_market_pair.trading_pair, amount)

                    while (not self.c_ready_for_new_orders([primary_market_pair])):
                        continue
                    try:
                        if (min(primary_market.get_available_balance(primary_market_pair.quote_asset),self.primary_quote_balance) >
                          quant_price * quant_amount) and (self.check_flat_fee_coverage(primary_market, fee_object.flat_fees)):
                              order_id = self.c_buy_with_specific_market(primary_market_pair,Decimal(quant_amount),OrderType.LIMIT,Decimal(quant_price))
                              self.marked_for_deletion[order_id] = {"is_buy": True,
                                                                    "rank": (i+1)}
                        else:
                            self.logger().warning(f"INSUFFICIENT FUNDS for buy on {primary_market.name}")
                        self.slack_insufficient_funds_message(primary_market.name, primary_market_pair.quote_asset)
                    except:
                        break

        if (len(self.ask_replace_ranks) > 0) or (self.cycle_number == 5):
            self.primary_best_ask = adjusted_ask
            ask_inc = self.primary_best_ask * self.spread_percent
            for order_id in self.marked_for_deletion.keys():
                order = self.marked_for_deletion[order_id]
                if (order["is_buy"] == False):
                    if "time" in order:
                        current_time = datetime.timestamp(datetime.now())
                        if (order["time"] < current_time) or (order["rank"] in self.ask_replace_ranks):
                            try:
                                self.c_cancel_order(primary_market_pair,order_id)
                            except:                            
                                break

            self.ask_replace_ranks.clear()

            if 0 in self.sells_to_replace:
                self.sells_to_replace.remove(0)
                amount = Decimal(min(best_ask.amount, self.ask_amounts[0]))
                amount = max(amount, Decimal(self.min_primary_amount))

                fee_object = primary_market.c_get_fee(
                        primary_market_pair.base_asset,
                        primary_market_pair.quote_asset,
                        OrderType.LIMIT,
                        TradeType.SELL,
                        amount,
                        adjusted_ask
                    )

                total_flat_fees = self.c_sum_flat_fees(primary_market_pair.quote_asset,
                                                           fee_object.flat_fees)
                fixed_cost_per_unit = total_flat_fees / amount                                                       

                price_tx = Decimal(adjusted_ask) / (Decimal(1) - fee_object.percent) + fixed_cost_per_unit

                quant_price = primary_market.c_quantize_order_price(primary_market_pair.trading_pair, price_tx)
                quant_amount = primary_market.c_quantize_order_amount(primary_market_pair.trading_pair, amount)
                while (not self.c_ready_for_new_orders([primary_market_pair])):
                    continue
                try:
                    if (min(primary_market.get_available_balance(primary_market_pair.base_asset),self.primary_base_balance) >
                      quant_amount) and (self.check_flat_fee_coverage(primary_market, fee_object.flat_fees)):
                          order_id = self.c_sell_with_specific_market(primary_market_pair,Decimal(quant_amount),OrderType.LIMIT,Decimal(quant_price))
                          self.marked_for_deletion[order_id] = {"is_buy": False,
                                                                "rank": 0}
                    else:
                        self.logger().warning(f"INSUFFICIENT FUNDS for sell on {primary_market.name}")
                    self.slack_insufficient_funds_message(primary_market.name, primary_market_pair.base_asset)
                except:
                    pass
    
            price = self.primary_best_ask
            for i in range(0,len(self.ask_amounts) - 1):
                price += ask_inc
                if (i+1) in self.sells_to_replace:
                    self.sells_to_replace.remove(i+1)
                    if len(asks) > (i + 1):
                        ask_price = asks[i+1]["price"]
                        ask_amount = asks[i+1]["amount"]
                    else:
                        ask_price = 0
                        ask_amount = float("inf")
                    max_price = max(price, ask_price)
                    amount = Decimal(min(ask_amount, self.ask_amounts[i+1]))
                    amount = max(amount, Decimal(self.min_primary_amount))
                    #TODO ensure that this doesn't overexpose the trader
    
                    fee_object = primary_market.c_get_fee(
                        primary_market_pair.base_asset,
                        primary_market_pair.quote_asset,
                        OrderType.LIMIT,
                        TradeType.SELL,
                        amount,
                        max_price
                    )
                
                    total_flat_fees = self.c_sum_flat_fees(primary_market_pair.quote_asset,
                                                               fee_object.flat_fees)
    
                    fixed_cost_per_unit = total_flat_fees / amount                                                           
    
                    max_price = Decimal(max_price) / (Decimal(1) - fee_object.percent) + fixed_cost_per_unit
                    quant_price = primary_market.c_quantize_order_price(primary_market_pair.trading_pair, max_price)
                    quant_amount = primary_market.c_quantize_order_amount(primary_market_pair.trading_pair, amount)

                    while (not self.c_ready_for_new_orders([primary_market_pair])):
                        continue
                    try:
                        if (min(primary_market.get_available_balance(primary_market_pair.base_asset),self.primary_base_balance) >
                          quant_amount) and (self.check_flat_fee_coverage(primary_market, fee_object.flat_fees)):
                            order_id = self.c_sell_with_specific_market(primary_market_pair,Decimal(quant_amount),OrderType.LIMIT,Decimal(quant_price))
                            self.marked_for_deletion[order_id] = {"is_buy": False,
                                                                  "rank": (i+1)}
                        else:
                            self.logger().warning(f"INSUFFICIENT FUNDs for sell on {primary_market.name}!")
                        self.slack_insufficient_funds_message(primary_market.name, primary_market_pair.base_asset)
                    except:
                        break

    def adjust_mirrored_orderbook(self,mirrored_market_pair,best_bid,best_ask):
        mirrored_market: MarketBase = mirrored_market_pair.market
        if self.amount_to_offset == 0:
            return
        else:
            current_exposure = 0.0
            active_orders = self._sb_order_tracker.market_pair_to_active_orders
            current_orders = []
            if mirrored_market_pair in active_orders:
                current_orders = active_orders[mirrored_market_pair][:]
            
            if self.amount_to_offset < 0:
                # we are at a deficit of base. get rid of sell orders
                for order in current_orders:
                    if not order.is_buy:
                        self.offset_base_exposure -= float(order.quantity)
                        self.c_cancel_order(mirrored_market_pair,order.client_order_id)
                    else:
                        if ((self.cycle_number) == 0):
                            self.offset_quote_exposure -= float(order.quantity * order.price)
                            self.c_cancel_order(mirrored_market_pair,order.client_order_id)
                        else:
                            current_exposure += float(order.quantity)

                amount = ((-1) * self.amount_to_offset) - current_exposure
                if (amount > self.min_mirroring_amount):
                    if (self.avg_sell_price[1] > 0):
                        true_average = self.avg_sell_price[0]/self.avg_sell_price[1]
                        new_price = true_average + (self.max_loss/amount)
                    else:
                        #should not hit this; if we are offsetting, there should be an extant sell price
                        new_price = float(best_ask.price)

                    quant_price = mirrored_market.c_quantize_order_price(mirrored_market_pair.trading_pair, Decimal(new_price))
                    quant_amount = mirrored_market.c_quantize_order_amount(mirrored_market_pair.trading_pair, Decimal(amount))

                    self.c_buy_with_specific_market(mirrored_market_pair,Decimal(quant_amount),OrderType.LIMIT,Decimal(quant_price))
                    self.offset_quote_exposure += float(new_price) * amount

            elif self.amount_to_offset > 0:
            # we are at a surplus of base. get rid of buy orders
                for order in current_orders:
                    if order.is_buy:
                        self.offset_quote_exposure -= float(order.quantity * order.price)
                        self.c_cancel_order(mirrored_market_pair,order.client_order_id)
                    else:
                        #shouldn't be some fixed value here!
                        #if (max((order.price - best_bid.price),(best_bid.price - order.price)) > 0.01):
                        if ((self.cycle_number) == 0):
                            self.offset_base_exposure -= float(order.quantity * order.price)
                            self.c_cancel_order(mirrored_market_pair,order.client_order_id)
                        else:
                            current_exposure += float(order.quantity)

                amount = (self.amount_to_offset) - current_exposure
                if (amount > self.min_mirroring_amount):
                    if (self.avg_buy_price[1] > 0):
                        true_average = self.avg_buy_price[0]/self.avg_buy_price[1]
                        new_price = true_average - (self.max_loss/amount)
                    else:
                        # should not hit this. there should be an extant buy
                        new_price = float(best_bid.price)

                    quant_price = mirrored_market.c_quantize_order_price(mirrored_market_pair.trading_pair, Decimal(new_price))
                    quant_amount = mirrored_market.c_quantize_order_amount(mirrored_market_pair.trading_pair, Decimal(amount))

                    self.c_sell_with_specific_market(mirrored_market_pair,Decimal(quant_amount),OrderType.LIMIT,Decimal(quant_price))
                    self.offset_base_exposure += amount<|MERGE_RESOLUTION|>--- conflicted
+++ resolved
@@ -316,14 +316,11 @@
                         self.avg_buy_price[1] += float(order_filled_event.amount)
                         self.amount_to_offset += float(order_filled_event.amount)
                         self.primary_base_balance += float(order_filled_event.amount)
-<<<<<<< HEAD
-                        self.primary_base_total_balance += float(order_filled_event.amount)
-                        self.primary_quote_total_balance -= float(order_filled_event.amount * order_filled_event.price)
-=======
                         if order_id in self.marked_for_deletion.keys():
                             order = self.marked_for_deletion[order_id]
                             self.buys_to_replace.append(order["rank"])
->>>>>>> 67f9425e
+                        self.primary_base_total_balance += float(order_filled_event.amount)
+                        self.primary_quote_total_balance -= float(order_filled_event.amount * order_filled_event.price)
                         self.has_been_offset.append(order_id)
                         self.slack_order_filled_message(self.primary_market_pairs[0].market.name, float(order_filled_event.amount), float(order_filled_event.price), True)
                     else:
@@ -356,14 +353,11 @@
                         self.avg_sell_price[1] += float(order_filled_event.amount)
                         self.amount_to_offset -= float(order_filled_event.amount)
                         self.primary_quote_balance += float(order_filled_event.price * order_filled_event.amount)
-<<<<<<< HEAD
-                        self.primary_quote_total_balance += float(order_filled_event.price * order_filled_event.amount)
-                        self.primary_base_total_balance -= float(order_filled_event.amount)
-=======
                         if order_id in self.marked_for_deletion.keys():
                             order = self.marked_for_deletion[order_id]
                             self.sells_to_replace.append(order["rank"])
->>>>>>> 67f9425e
+                        self.primary_quote_total_balance += float(order_filled_event.price * order_filled_event.amount)
+                        self.primary_base_total_balance -= float(order_filled_event.amount)
                         self.has_been_offset.append(order_id)
                         self.slack_order_filled_message(self.primary_market_pairs[0].market.name, float(order_filled_event.amount), float(order_filled_event.price), False)
                     else:
@@ -435,14 +429,11 @@
                     self.avg_buy_price[1] += float(buy_order_completed_event.base_asset_amount)
                     self.amount_to_offset += float(buy_order_completed_event.base_asset_amount)
                     self.primary_base_balance += float(buy_order_completed_event.base_asset_amount)
-<<<<<<< HEAD
-                    self.primary_base_total_balance += float(buy_order_completed_event.base_asset_amount)
-                    self.primary_quote_total_balance -= float(buy_order_completed_event.quote_asset_amount)
-=======
                     if order_id in self.marked_for_deletion.keys():
                         order = self.marked_for_deletion[order_id]
                         self.buys_to_replace.append(order["rank"])
->>>>>>> 67f9425e
+                    self.primary_base_total_balance += float(buy_order_completed_event.base_asset_amount)
+                    self.primary_quote_total_balance -= float(buy_order_completed_event.quote_asset_amount)
                     self.has_been_offset.append(f"{order_id}COMPLETE")
                     price = float(buy_order_completed_event.quote_asset_amount/buy_order_completed_event.base_asset_amount)
                     self.slack_order_filled_message(self.primary_market_pairs[0].market.name, float(buy_order_completed_event.base_asset_amount), price, True)
@@ -487,14 +478,11 @@
                     self.avg_sell_price[1] += float(sell_order_completed_event.base_asset_amount)
                     self.amount_to_offset -= float(sell_order_completed_event.base_asset_amount)
                     self.primary_quote_balance += float(sell_order_completed_event.quote_asset_amount)
-<<<<<<< HEAD
-                    self.primary_quote_total_balance += float(sell_order_completed_event.quote_asset_amount)
-                    self.primary_base_total_balance -= float(sell_order_completed_event.base_asset_amount)
-=======
                     if order_id in self.marked_for_deletion.keys():
                         order = self.marked_for_deletion[order_id]
                         self.sells_to_replace.append(order["rank"])
->>>>>>> 67f9425e
+                    self.primary_quote_total_balance += float(sell_order_completed_event.quote_asset_amount)
+                    self.primary_base_total_balance -= float(sell_order_completed_event.base_asset_amount)
                     self.has_been_offset.append(f"{order_id}COMPLETE")
                     price = float(sell_order_completed_event.quote_asset_amount/sell_order_completed_event.base_asset_amount)
                     self.slack_order_filled_message(self.primary_market_pairs[0].market.name, float(sell_order_completed_event.base_asset_amount), price, False)
