--- conflicted
+++ resolved
@@ -159,13 +159,8 @@
         self.ask_replace_ranks = []
         self.has_been_offset = []
 
-<<<<<<< HEAD
-        self.previous_sells = [0 for i in range(0, len(self.ask_amounts))]
-        self.previous_buys = [0 for i in range(0, len(self.bid_amounts))]
-=======
         self.previous_sells = [0.0 for i in range(0, len(self.ask_amounts))]
         self.previous_buys = [0.0 for i in range(0, len(self.bid_amounts))]
->>>>>>> 6a32ffa5
         
         cur_dir = os.getcwd()
         nonce = datetime.timestamp(datetime.now()) * 1000
@@ -753,12 +748,6 @@
         self.cycle_number += 1
         self.cycle_number %= 10
 
-<<<<<<< HEAD
-        self.logger().warning(f"{self.buys_to_replace}")
-        self.logger().warning(f"{self.sells_to_replace}")
-
-=======
->>>>>>> 6a32ffa5
         if self.cycle_number == 8:
             current_time = datetime.timestamp(datetime.now())
             time_elapsed = current_time - self.start_time
@@ -907,14 +896,10 @@
                                                                     "rank": (i+1)}
                         else:
                             self.logger().warning(f"INSUFFICIENT FUNDS for buy on {primary_market.name}")
-<<<<<<< HEAD
-                            self.slack_insufficient_funds_message(primary_market.name, primary_market_pair.quote_asset)
-=======
                             if not self.funds_message_sent:
                                 self.slack_insufficient_funds_message(primary_market.name, primary_market_pair.quote_asset)
                                 self.funds_message_sent = True
                             self.buys_to_replace.append(i+1)
->>>>>>> 6a32ffa5
                     except:
                         break
 
@@ -966,14 +951,10 @@
                                                                 "rank": 0}
                     else:
                         self.logger().warning(f"INSUFFICIENT FUNDS for sell on {primary_market.name}")
-<<<<<<< HEAD
-                        self.slack_insufficient_funds_message(primary_market.name, primary_market_pair.base_asset)
-=======
                         if not self.funds_message_sent:
                             self.slack_insufficient_funds_message(primary_market.name, primary_market_pair.base_asset)
                             self.funds_message_sent = True
                         self.sells_to_replace.append(0)
->>>>>>> 6a32ffa5
                 except:
                     pass
     
@@ -1021,14 +1002,10 @@
                                                                   "rank": (i+1)}
                         else:
                             self.logger().warning(f"INSUFFICIENT FUNDs for sell on {primary_market.name}!")
-<<<<<<< HEAD
-                            self.slack_insufficient_funds_message(primary_market.name, primary_market_pair.base_asset)
-=======
                             if not self.funds_message_sent:
                                 self.slack_insufficient_funds_message(primary_market.name, primary_market_pair.base_asset)
                                 self.funds_message_sent = True
                             self.sells_to_replace.append(i+1)
->>>>>>> 6a32ffa5
                     except:
                         break
 
