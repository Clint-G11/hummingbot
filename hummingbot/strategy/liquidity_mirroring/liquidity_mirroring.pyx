--- conflicted
+++ resolved
@@ -688,19 +688,16 @@
 
         self.cycle_number += 1
         self.cycle_number %= 10
-<<<<<<< HEAD
 
         self.logger().warning(f"{self.buys_to_replace}")
         self.logger().warning(f"{self.sells_to_replace}")
 
-=======
         if self.cycle_number == 8:
             current_time = datetime.timestamp(datetime.now())
             time_elapsed = current_time - self.start_time
             if (time_elapsed > (3600 * self.slack_update_period)):
                 self.start_time = current_time
                 SlackPusher(self.slack_url, self.format_status())
->>>>>>> 04658060
         if ((self.cycle_number % 2) == 0):
             self.logger().info(f"Amount to offset: {self.amount_to_offset}")
         self.adjust_primary_orderbook(primary_market_pair, best_bid, best_ask, bid_levels, ask_levels)
@@ -738,7 +735,6 @@
             for order_id in self.marked_for_deletion.keys():
                 order = self.marked_for_deletion[order_id]
                 if (order["is_buy"] == True):
-<<<<<<< HEAD
                     if "time" in order:
                         current_time = datetime.timestamp(datetime.now())
                         if (order["time"] < current_time) or (order["rank"] in self.bid_replace_ranks):
@@ -752,58 +748,6 @@
             if 0 in self.buys_to_replace:
                 self.buys_to_replace.remove(0)
                 amount = Decimal(min(best_bid.amount, (self.bid_amounts[0])))
-=======
-                    current_time = datetime.timestamp(datetime.now())
-                    if order["time"] < current_time:
-                        try:
-                            self.c_cancel_order(primary_market_pair,order["id"])
-                        except:
-                            break
-
-            amount = Decimal(min(best_bid.amount, (self.bid_amounts[0])))
-            amount = max(amount, Decimal(self.min_primary_amount))
-
-            fee_object = primary_market.c_get_fee(
-                    primary_market_pair.base_asset,
-                    primary_market_pair.quote_asset,
-                    OrderType.LIMIT,
-                    TradeType.BUY,
-                    amount,
-                    adjusted_bid
-                )
-            
-            total_flat_fees = self.c_sum_flat_fees(primary_market_pair.quote_asset,
-                                                       fee_object.flat_fees)
-            fixed_cost_per_unit = total_flat_fees / amount                                                       
-
-            price_tx = Decimal(adjusted_bid) / (Decimal(1) + fee_object.percent) - fixed_cost_per_unit
-            quant_price = primary_market.c_quantize_order_price(primary_market_pair.trading_pair, price_tx)
-            quant_amount = primary_market.c_quantize_order_amount(primary_market_pair.trading_pair, amount)
-
-            while (not self.c_ready_for_new_orders([primary_market_pair])):
-                continue
-            try:
-                if (min(primary_market.get_available_balance(primary_market_pair.quote_asset),self.primary_quote_balance) >
-                  quant_price * quant_amount) and (self.check_flat_fee_coverage(primary_market, fee_object.flat_fees)):
-                    self.c_buy_with_specific_market(primary_market_pair,Decimal(quant_amount),OrderType.LIMIT,Decimal(quant_price))
-                else:
-                    self.logger().warning(f"INSUFFICIENT FUNDS for buy on {primary_market.name}")
-                    self.slack_insufficient_funds_message(primary_market.name, primary_market_pair.quote_asset)
-            except:
-                pass
-
-            price = self.primary_best_bid
-            for i in range(0,len(self.bid_amounts) - 1):
-                price -= bid_inc
-                if len(bids) > (i + 1):
-                    bid_price = bids[i+1]["price"]
-                    bid_amount = bids[i+1]["amount"]
-                else:
-                    bid_price = float("inf")
-                    bid_amount = float("inf")
-                min_price = min(price, bid_price)
-                amount = Decimal(min(bid_amount, (self.bid_amounts[i+1])))
->>>>>>> 04658060
                 amount = max(amount, Decimal(self.min_primary_amount))
 
                 fee_object = primary_market.c_get_fee(
@@ -833,7 +777,7 @@
                                                               "rank": 0}
                     else:
                         self.logger().warning(f"INSUFFICIENT FUNDS for buy on {primary_market.name}")
-                        self.slack_insufficient_funds_message(primary_market.name, primary_market_pair.quote_asset)
+                    self.slack_insufficient_funds_message(primary_market.name, primary_market_pair.quote_asset)
                 except:
                     pass
 
@@ -866,7 +810,6 @@
 
                     fixed_cost_per_unit = total_flat_fees / amount
 
-<<<<<<< HEAD
                     min_price = Decimal(min_price) / (Decimal(1) + fee_object.percent) - fixed_cost_per_unit
                     quant_price = primary_market.c_quantize_order_price(primary_market_pair.trading_pair, min_price)
                     quant_amount = primary_market.c_quantize_order_amount(primary_market_pair.trading_pair, amount)
@@ -881,6 +824,7 @@
                                                                     "rank": (i+1)}
                         else:
                             self.logger().warning(f"INSUFFICIENT FUNDS for buy on {primary_market.name}")
+                        self.slack_insufficient_funds_message(primary_market.name, primary_market_pair.quote_asset)
                     except:
                         break
 
@@ -903,33 +847,6 @@
             if 0 in self.sells_to_replace:
                 self.sells_to_replace.remove(0)
                 amount = Decimal(min(best_ask.amount, self.ask_amounts[0]))
-=======
-            quant_price = primary_market.c_quantize_order_price(primary_market_pair.trading_pair, price_tx)
-            quant_amount = primary_market.c_quantize_order_amount(primary_market_pair.trading_pair, amount)
-            while (not self.c_ready_for_new_orders([primary_market_pair])):
-                continue
-            try:
-                if (min(primary_market.get_available_balance(primary_market_pair.base_asset),self.primary_base_balance) >
-                  quant_amount) and (self.check_flat_fee_coverage(primary_market, fee_object.flat_fees)):
-                      self.c_sell_with_specific_market(primary_market_pair,Decimal(quant_amount),OrderType.LIMIT,Decimal(quant_price))
-                else:
-                    self.logger().warning(f"INSUFFICIENT FUNDS for sell on {primary_market.name}")
-                    self.slack_insufficient_funds_message(primary_market.name, primary_market_pair.base_asset)
-            except:
-                pass
-    
-            price = self.primary_best_ask
-            for i in range(0,len(self.ask_amounts) - 1):
-                price += ask_inc
-                if len(asks) > (i + 1):
-                    ask_price = asks[i+1]["price"]
-                    ask_amount = asks[i+1]["amount"]
-                else:
-                    ask_price = 0
-                    ask_amount = float("inf")
-                max_price = max(price, ask_price)
-                amount = Decimal(min(ask_amount, self.ask_amounts[i+1]))
->>>>>>> 04658060
                 amount = max(amount, Decimal(self.min_primary_amount))
 
                 fee_object = primary_market.c_get_fee(
@@ -958,12 +875,8 @@
                           self.marked_for_deletion[order_id] = {"is_buy": False,
                                                                 "rank": 0}
                     else:
-<<<<<<< HEAD
                         self.logger().warning(f"INSUFFICIENT FUNDS for sell on {primary_market.name}")
-=======
-                        self.logger().warning(f"INSUFFICIENT FUNDs for sell on {primary_market.name}!")
-                        self.slack_insufficient_funds_message(primary_market.name, primary_market_pair.base_asset)
->>>>>>> 04658060
+                    self.slack_insufficient_funds_message(primary_market.name, primary_market_pair.base_asset)
                 except:
                     pass
     
@@ -1011,6 +924,7 @@
                                                                   "rank": (i+1)}
                         else:
                             self.logger().warning(f"INSUFFICIENT FUNDs for sell on {primary_market.name}!")
+                        self.slack_insufficient_funds_message(primary_market.name, primary_market_pair.base_asset)
                     except:
                         break
 
