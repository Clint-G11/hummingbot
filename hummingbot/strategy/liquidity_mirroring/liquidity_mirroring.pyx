# distutils: language=c++
from slack_pusher import SlackPusher
import logging
from decimal import Decimal
from threading import Lock
import os
import conf
import time
import pandas as pd
import random
from typing import (
    List,
    Tuple,
)
from datetime import datetime, timedelta
from hummingbot.core.utils.async_utils import safe_ensure_future
from hummingbot.market.market_base cimport MarketBase
from hummingbot.core.event.events import (
    TradeType,
    OrderType,
)
from hummingbot.core.data_type.market_order import MarketOrder
from hummingbot.core.data_type.order_book import OrderBook
from hummingbot.core.network_iterator import NetworkStatus
from hummingbot.strategy import market_trading_pair_tuple
from hummingbot.strategy.strategy_base import StrategyBase
from hummingbot.strategy.market_trading_pair_tuple import MarketTradingPairTuple
from hummingbot.strategy.liquidity_mirroring.liquidity_mirroring_market_pair import LiquidityMirroringMarketPair

NaN = Decimal("nan")
s_decimal_0 = Decimal(0)
as_logger = None


cdef class LiquidityMirroringStrategy(StrategyBase):
    OPTION_LOG_STATUS_REPORT = 1 << 0
    OPTION_LOG_CREATE_ORDER = 1 << 1
    OPTION_LOG_ORDER_COMPLETED = 1 << 2
    OPTION_LOG_PROFITABILITY_STEP = 1 << 3
    OPTION_LOG_FULL_PROFITABILITY_STEP = 1 << 4
    OPTION_LOG_INSUFFICIENT_ASSET = 1 << 5
    OPTION_LOG_ALL = 0xfffffffffffffff
    MARKET_ORDER_MAX_TRACKING_TIME = 0.4 * 10
    FAILED_ORDER_COOL_OFF_TIME = 0.0

    CANCEL_EXPIRY_DURATION = 60.0
    @classmethod
    def logger(cls):
        global as_logger
        if as_logger is None:
            as_logger = logging.getLogger(__name__)
        return as_logger

    def __init__(self,
                 primary_market_pairs: List[MarketTradingPairTuple],
                 mirrored_market_pairs: List[MarketTradingPairTuple],
                 two_sided_mirroring: bool,
                 spread_percent: Decimal,
                 max_exposure_base: Decimal,
                 max_exposure_quote: Decimal,
                 max_offsetting_exposure: Decimal,
                 max_loss: Decimal,
                 max_total_loss: Decimal,
                 equivalent_tokens: list,
                 min_primary_amount: Decimal,
                 min_mirroring_amount: Decimal,
                 bid_amount_percents: list,
                 ask_amount_percents: list,
                 slack_hook: str,
                 slack_update_period: Decimal,
                 logging_options: int = OPTION_LOG_ORDER_COMPLETED,
                 status_report_interval: Decimal = 60.0,
                 next_trade_delay_interval: Decimal = 15.0,
                 failed_order_tolerance: int = 2000000000):
        """
        :param market_pairs: list liquidity mirroring market pairs
        :param logging_options: select the types of logs to output
        :param status_report_interval: how often to report network connection related warnings, if any
        :param next_trade_delay_interval: cool off period between trades
        :param failed_order_tolerance: number of failed orders to force stop the strategy when exceeded
        """

        super().__init__()
        self._logging_options = logging_options
        self.primary_market_pairs = primary_market_pairs
        self.mirrored_market_pairs = mirrored_market_pairs
        
        self._all_markets_ready = False
        self._status_report_interval = status_report_interval
        self._last_timestamp = 0
        self._next_trade_delay = next_trade_delay_interval
        self._last_trade_timestamps = {}
        self._failed_order_tolerance = failed_order_tolerance
        self._cool_off_logged = False
        self.two_sided_mirroring = two_sided_mirroring
        self._failed_market_order_count = 0
        self._last_failed_market_order_timestamp = Decimal(0)
                                                                
        cdef:
            set all_markets = {
                primary_market_pairs[0].market,
                mirrored_market_pairs[0].market
            }

        self.c_add_markets(list(all_markets))
        
        # initialize the bounds of the orderbooks
        self.primary_best_bid = Decimal(0)
        self.primary_best_ask = Decimal("inf")
        self.mirrored_best_bid = Decimal(0)
        self.mirrored_best_ask = Decimal("inf")

        self.spread_percent = Decimal(spread_percent)
        self.max_exposure_base = Decimal(max_exposure_base)
        self.max_exposure_quote = Decimal(max_exposure_quote)
        self.max_offsetting_exposure = Decimal(max_offsetting_exposure)

        self.bid_amount_percents = bid_amount_percents
        self.ask_amount_percents = ask_amount_percents

        self.bid_amounts = []
        self.ask_amounts = []
        for amount in self.bid_amount_percents:
            self.bid_amounts.append(amount * self.max_exposure_quote)
        for amount in self.ask_amount_percents:
            self.ask_amounts.append(amount * self.max_exposure_base)

        self.outstanding_offsets = {}
        self.max_loss = Decimal(max_loss)
        self.equivalent_tokens = equivalent_tokens
        self.current_total_offset_loss = Decimal(0)
        self.amount_to_offset = Decimal(0)
        self.max_total_loss = Decimal(max_total_loss)
        self.avg_sell_price = [Decimal(0),Decimal(0)]
        self.avg_buy_price = [Decimal(0),Decimal(0)]
        self.offset_base_exposure = Decimal(0)
        self.offset_quote_exposure = Decimal(0)

        self.primary_base_balance = Decimal(0)
        self.primary_base_total_balance = Decimal(0)
        self.primary_quote_balance = Decimal(0)
        self.primary_quote_total_balance = Decimal(0)
        self.mirrored_base_balance = Decimal(0)
        self.mirrored_base_total_balance = Decimal(0)
        self.mirrored_quote_balance = Decimal(0)
        self.mirrored_quote_total_balance = Decimal(0)
        self.balances_set = False     
        self.funds_message_sent = False
        self.fail_message_sent = False

        self.min_primary_amount = Decimal(min_primary_amount)
        self.min_mirroring_amount = Decimal(min_mirroring_amount)
        self.total_trading_volume = Decimal(0)
        self.trades_executed = 0

        self.marked_for_deletion = {}
        self.buys_to_replace = list(range(0,len(self.bid_amounts)))
        self.sells_to_replace = list(range(0,len(self.ask_amounts)))
        self.bid_replace_ranks = []
        self.ask_replace_ranks = []
        self.has_been_offset = []

<<<<<<< HEAD
        self.previous_sells = [0 for i in range(0, len(self.ask_amounts))]
        self.previous_buys = [0 for i in range(0, len(self.bid_amounts))]
=======
        self.previous_sells = [Decimal(0) for i in range(0, len(self.ask_amounts))]
        self.previous_buys = [Decimal(0) for i in range(0, len(self.bid_amounts))]
>>>>>>> 90027668
        
        cur_dir = os.getcwd()
        nonce = datetime.timestamp(datetime.now()) * 1000
        filename = os.path.join(cur_dir, 'logs', f'lm-performance-{nonce}.log')
        self.performance_logger = logging.getLogger()
        self.performance_logger.addHandler(logging.FileHandler(filename))

        self.best_bid_start = Decimal(0)
        self.slack_url = slack_hook
        self.cycle_number = 0
        self.start_time = datetime.timestamp(datetime.now())
        self.start_wallet_check_time = self.start_time
        self.slack_update_period = slack_update_period

    @property
    def tracked_taker_orders(self) -> List[Tuple[MarketBase, MarketOrder]]:
        return self._sb_order_tracker.tracked_taker_orders

    @property
    def tracked_taker_orders_data_frame(self) -> List[pd.DataFrame]:
        return self._sb_order_tracker.tracked_taker_orders_data_frame

    def format_status(self) -> str:
        cdef:
            list lines = []
            list warning_lines = []
        total_balance = 0
        for market_pair in (self.primary_market_pairs + self.mirrored_market_pairs):
            warning_lines.extend(self.network_warning([market_pair]))
            markets_df = self.market_status_data_frame([market_pair])
            lines.extend(["", "  Markets:"] +
                         ["    " + line for line in str(markets_df).split("\n")])

            assets_df = self.wallet_balance_data_frame([market_pair])
            lines.extend(["", "  Assets:"] +
                         ["    " + line for line in str(assets_df).split("\n")])
            total_balance += assets_df['Total Balance']

            warning_lines.extend(self.balance_warning([market_pair]))
        
        mirrored_market_df = self.market_status_data_frame([self.mirrored_market_pairs[0]])
        mult = mirrored_market_df["Best Bid Price"]
        profit = (total_balance[0] * float(mult)) - float(self.initial_base_amount * self.best_bid_start) + total_balance[1] - float(self.initial_quote_amount)
        portfolio = (total_balance[0] * float(mult)) - (float(self.initial_base_amount) * float(mult)) + total_balance[1] - float(self.initial_quote_amount)
        current_time = datetime.now().isoformat()
        lines.extend(["", f"   Time: {current_time}"])
        lines.extend(["", f"   Executed Trades: {self.trades_executed}"])
        lines.extend(["", f"   Total Trade Volume: {self.total_trading_volume}"])
        lines.extend(["", f"   Total Balance ({self.primary_market_pairs[0].base_asset}): {total_balance[0]}"])
        lines.extend(["", f"   Total Balance ({self.primary_market_pairs[0].quote_asset}): {total_balance[1]}"])
        lines.extend(["", f"   Overall Change in Holdings: {profit}"])
        lines.extend(["", f"   Increase in Portfolio: {portfolio}"])
        lines.extend(["", f"   Amount to offset (in base currency): {self.amount_to_offset}"])
        if len(warning_lines) > 0:
            lines.extend(["", "  *** WARNINGS ***"] + warning_lines)

        return "\n".join(lines)

    def slack_order_filled_message(self, market: str, amount: Decimal, price: Decimal, is_buy: bool):
        if is_buy:
            buy_sell = "BUY"
        else:
            buy_sell = "SELL"

        msg = {"msg_type": "order filled", "data": {"market": market, "price": price, "amount": amount, "buy/sell": buy_sell}}

        SlackPusher(self.slack_url, str(msg))

    def slack_insufficient_funds_message(self, market: str, asset: str):
        msg = f"{asset} balance low on {market}"
        SlackPusher(self.slack_url, msg)

    cdef c_tick(self, double timestamp):
        """
        Clock tick entry point.

        For liquidity mirroring strategy, this function simply checks for the readiness and connection status of markets, and
        then delegates the processing of each market pair to c_process_market_pair().

        :param timestamp: current tick timestamp
        """
        StrategyBase.c_tick(self, timestamp)

        cdef:
            int64_t current_tick = <int64_t>(timestamp // self._status_report_interval)
            int64_t last_tick = <int64_t>(self._last_timestamp // self._status_report_interval)
            bint should_report_warnings = ((current_tick > last_tick) and
                                           (self._logging_options & self.OPTION_LOG_STATUS_REPORT))
        try:
            if not self._all_markets_ready:
                self._all_markets_ready = all([market.ready for market in self._sb_markets])
                if not self._all_markets_ready:
                    # Markets not ready yet. Don't do anything.
                    if should_report_warnings:
                        self.logger().warning(f"Markets are not ready. No trading is permitted.")
                    return
                else:
                    if self.OPTION_LOG_STATUS_REPORT:
                        self.logger().info(f"Markets are ready. Trading started.")
            if not self.balances_set:
                primary_market = self.primary_market_pairs[0].market
                mirrored_market = self.mirrored_market_pairs[0].market
                primary_base_asset = self.primary_market_pairs[0].base_asset
                primary_quote_asset = self.primary_market_pairs[0].quote_asset
                mirrored_base_asset = self.mirrored_market_pairs[0].base_asset
                mirrored_quote_asset = self.mirrored_market_pairs[0].quote_asset
                while self.primary_base_balance == 0:
                    self.primary_base_balance = primary_market.get_available_balance(primary_base_asset)
                    self.primary_base_total_balance = primary_market.get_balance(primary_base_asset)
                while self.primary_quote_balance == 0:
                    self.primary_quote_balance = primary_market.get_available_balance(primary_quote_asset)
                    self.primary_quote_total_balance = primary_market.get_balance(primary_quote_asset)
                while self.mirrored_base_balance == 0:
                    self.mirrored_base_balance = mirrored_market.get_available_balance(mirrored_base_asset)
                    self.mirrored_base_total_balance = mirrored_market.get_balance(mirrored_base_asset)
                while self.mirrored_quote_balance == 0:
                    self.mirrored_quote_balance = mirrored_market.get_available_balance(mirrored_quote_asset)
                    self.mirrored_quote_total_balance = mirrored_market.get_balance(mirrored_quote_asset)
                assets_df = self.wallet_balance_data_frame([self.mirrored_market_pairs[0]])
                total_balance = assets_df['Total Balance']
                assets_df = self.wallet_balance_data_frame([self.primary_market_pairs[0]])
                total_balance += assets_df['Total Balance']
                self.initial_base_amount = Decimal(total_balance[0])
                self.initial_quote_amount = Decimal(total_balance[1])
                self.balances_set = True

            if not all([market.network_status is NetworkStatus.CONNECTED for market in self._sb_markets]):
                if should_report_warnings:
                    self.logger().warning(f"Markets are not all online. No trading is permitted.")
                return
            if (self.current_total_offset_loss < self.max_total_loss):
                for market_pair in self.mirrored_market_pairs:
                    self.c_process_market_pair(market_pair)
            else:
                self.logger().warning("Too much total offset loss!")
                SlackPusher(self.slack_url, "Total offset loss beyond threshold")
                safe_ensure_future(self.primary_market_pairs[0].market.cancel_all(5.0))
                safe_ensure_future(self.mirrored_market_pairs[0].market.cancel_all(5.0))
        finally:
            self._last_timestamp = timestamp

    def cancel_offsetting_orders(self):
        mirrored_market_pair: MarketBase = self.mirrored_market_pairs[0]
        mirrored_market = mirrored_market_pair.market
        active_orders = self._sb_order_tracker.market_pair_to_active_orders
        current_orders = []
        if mirrored_market_pair in active_orders:
            current_orders = active_orders[mirrored_market_pair][:]
        for order in current_orders:
            self.c_cancel_order(mirrored_market_pair,order.client_order_id)
        

    cdef c_did_fill_order(self, object order_filled_event):
        cdef:
            str order_id = order_filled_event.order_id
            object market_trading_pair_tuple = self._sb_order_tracker.c_get_market_pair_from_order_id(order_id)
        if market_trading_pair_tuple is not None:
            if order_filled_event.trade_type == TradeType.BUY:
                self.total_trading_volume += order_filled_event.amount
                self.trades_executed += 1
                if market_trading_pair_tuple.market == self.primary_market_pairs[0].market:
                    if f"{order_id}COMPLETE" not in self.has_been_offset:
<<<<<<< HEAD
                        self.avg_buy_price[0] += float(order_filled_event.price * order_filled_event.amount)
                        self.avg_buy_price[1] += float(order_filled_event.amount)
                        self.amount_to_offset += float(order_filled_event.amount)
                        self.primary_base_balance += float(order_filled_event.amount)
                        if order_id in self.marked_for_deletion.keys():
                            order = self.marked_for_deletion[order_id]
                            self.buys_to_replace.append(order["rank"])
                        self.primary_base_total_balance += float(order_filled_event.amount)
                        self.primary_quote_total_balance -= float(order_filled_event.amount * order_filled_event.price)
=======
                        self.avg_buy_price[0] += order_filled_event.price * order_filled_event.amount
                        self.avg_buy_price[1] += order_filled_event.amount
                        previous_amount_to_offset = self.amount_to_offset
                        self.amount_to_offset += order_filled_event.amount
                        if abs(self.amount_to_offset) < abs(previous_amount_to_offset):
                            self.cancel_offsetting_orders()
                        self.primary_base_balance += order_filled_event.amount
                        if order_id in self.marked_for_deletion.keys():
                            order = self.marked_for_deletion[order_id]
                            self.buys_to_replace.append(order["rank"])
                        self.primary_base_total_balance += order_filled_event.amount
                        self.primary_quote_total_balance -= order_filled_event.amount * order_filled_event.price
>>>>>>> 90027668
                        self.has_been_offset.append(order_id)
                        self.slack_order_filled_message(self.primary_market_pairs[0].market.name, order_filled_event.amount, order_filled_event.price, True)
                    else:
                        self.has_been_offset.remove(f"{order_id}COMPLETE")
                else:
                    if f"{order_id}COMPLETE" not in self.has_been_offset:
                        if (self.avg_sell_price[1] > 0):
                                true_average = Decimal(self.avg_sell_price[0]/self.avg_sell_price[1])
                        else:
                            true_average = Decimal(0)
                        self.current_total_offset_loss += (order_filled_event.price * order_filled_event.amount) - (order_filled_event.amount * true_average)
                        self.avg_sell_price[1] = max(Decimal(0), self.avg_sell_price[1] - order_filled_event.amount)
                        self.avg_sell_price[0] = max(Decimal(0), self.avg_sell_price[0] - order_filled_event.amount * order_filled_event.price)
                        self.amount_to_offset += order_filled_event.amount
                        self.offset_quote_exposure -= order_filled_event.amount
                        self.mirrored_base_balance += order_filled_event.amount
                        self.mirrored_base_total_balance += order_filled_event.amount
                        self.mirrored_quote_total_balance -= order_filled_event.price * order_filled_event.amount
                        self.has_been_offset.append(order_id)
                        self.slack_order_filled_message(self.mirrored_market_pairs[0].market.name, order_filled_event.amount, order_filled_event.price, True)
                    else:
                        self.has_been_offset.remove(f"{order_id}COMPLETE")
                if self._logging_options & self.OPTION_LOG_ORDER_COMPLETED:
                    self.log_with_clock(logging.INFO,
                    f"Limit order filled on {market_trading_pair_tuple[0].name}: {order_id}")
            elif order_filled_event.trade_type == TradeType.SELL:
                self.total_trading_volume += order_filled_event.amount
                self.trades_executed += 1
                if market_trading_pair_tuple.market == self.primary_market_pairs[0].market:
                    if f"{order_id}COMPLETE" not in self.has_been_offset:
<<<<<<< HEAD
                        self.avg_sell_price[0] += float(order_filled_event.price * order_filled_event.amount)
                        self.avg_sell_price[1] += float(order_filled_event.amount)
                        self.amount_to_offset -= float(order_filled_event.amount)
                        self.primary_quote_balance += float(order_filled_event.price * order_filled_event.amount)
                        if order_id in self.marked_for_deletion.keys():
                            order = self.marked_for_deletion[order_id]
                            self.sells_to_replace.append(order["rank"])
                        self.primary_quote_total_balance += float(order_filled_event.price * order_filled_event.amount)
                        self.primary_base_total_balance -= float(order_filled_event.amount)
=======
                        self.avg_sell_price[0] += order_filled_event.price * order_filled_event.amount
                        self.avg_sell_price[1] += order_filled_event.amount
                        previous_amount_to_offset = self.amount_to_offset
                        self.amount_to_offset -= order_filled_event.amount
                        if abs(self.amount_to_offset) < abs(previous_amount_to_offset):
                            self.cancel_offsetting_orders()
                        self.primary_quote_balance += order_filled_event.price * order_filled_event.amount
                        if order_id in self.marked_for_deletion.keys():
                            order = self.marked_for_deletion[order_id]
                            self.sells_to_replace.append(order["rank"])
                        self.primary_quote_total_balance += order_filled_event.price * order_filled_event.amount
                        self.primary_base_total_balance -= order_filled_event.amount
>>>>>>> 90027668
                        self.has_been_offset.append(order_id)
                        self.slack_order_filled_message(self.primary_market_pairs[0].market.name, order_filled_event.amount, order_filled_event.price, False)
                    else:
                        self.has_been_offset.remove(f"{order_id}COMPLETE")
                else:
                    if f"{order_id}COMPLETE" not in self.has_been_offset:
                        if (self.avg_buy_price[1] > 0):
                                true_average = Decimal(self.avg_buy_price[0]/self.avg_buy_price[1])
                        else:
                            true_average = Decimal(0)
                        self.current_total_offset_loss -= (order_filled_event.amount * order_filled_event.price) - (order_filled_event.amount * true_average)
                        self.avg_buy_price[1] = max(Decimal(0), self.avg_buy_price[1] - order_filled_event.amount)
                        self.avg_buy_price[0] = max(Decimal(0), self.avg_buy_price[0] - order_filled_event.amount * order_filled_event.price)
                        self.amount_to_offset -= order_filled_event.amount
                        self.offset_base_exposure -= order_filled_event.amount
                        self.mirrored_quote_balance += order_filled_event.price * order_filled_event.amount
                        self.mirrored_quote_total_balance += order_filled_event.price * order_filled_event.amount
                        self.mirrored_base_total_balance -= order_filled_event.amount
                        self.has_been_offset.append(order_id)
                        self.slack_order_filled_message(self.mirrored_market_pairs[0].market.name, order_filled_event.amount, order_filled_event.price, False)
                    else:
                        self.has_been_offset.remove(f"{order_id}COMPLETE")
                if self._logging_options & self.OPTION_LOG_ORDER_COMPLETED:
                    self.log_with_clock(logging.INFO,
                        f"Limit order filled on {market_trading_pair_tuple[0].name}: {order_id}")
        for order in self.has_been_offset:
            if not (order == order_id):
                self.has_been_offset.remove(order)

    cdef c_did_create_buy_order(self, object buy_order_created_event):
        cdef:
            str order_id = buy_order_created_event.order_id
            object market_trading_pair_tuple = self._sb_order_tracker.c_get_market_pair_from_order_id(order_id)
        if market_trading_pair_tuple is not None:
            if (market_trading_pair_tuple.market == self.primary_market_pairs[0].market):
<<<<<<< HEAD
                self.primary_quote_balance -= float(buy_order_created_event.amount * buy_order_created_event.price)
=======
                self.primary_quote_balance -= buy_order_created_event.amount * buy_order_created_event.price
>>>>>>> 90027668
                num_seconds = random.randint(30,50)
                expiration_time = datetime.timestamp(datetime.now() + timedelta(seconds=num_seconds)) 
                self.marked_for_deletion[order_id]["time"] = expiration_time
            elif (market_trading_pair_tuple.market == self.mirrored_market_pairs[0].market):
                self.mirrored_quote_balance -= buy_order_created_event.amount * buy_order_created_event.price

    cdef c_did_create_sell_order(self, object sell_order_created_event):
        cdef:
            str order_id = sell_order_created_event.order_id
            object market_trading_pair_tuple = self._sb_order_tracker.c_get_market_pair_from_order_id(order_id)
        if market_trading_pair_tuple is not None:
            if (market_trading_pair_tuple.market == self.primary_market_pairs[0].market):
<<<<<<< HEAD
                self.primary_base_balance -= float(sell_order_created_event.amount)
=======
                self.primary_base_balance -= sell_order_created_event.amount
>>>>>>> 90027668
                num_seconds = random.randint(30,50)
                expiration_time = datetime.timestamp(datetime.now() + timedelta(seconds=num_seconds))
                self.marked_for_deletion[order_id]["time"] = expiration_time
            elif (market_trading_pair_tuple.market == self.mirrored_market_pairs[0].market):
                self.mirrored_base_balance -= sell_order_created_event.amount

    cdef c_did_complete_buy_order(self, object buy_order_completed_event):
        """
        Output log for completed buy order.

        :param buy_order_completed_event: Order completed event
        """
        cdef:
            str order_id = buy_order_completed_event.order_id
            object market_trading_pair_tuple = self._sb_order_tracker.c_get_market_pair_from_order_id(order_id)
        if market_trading_pair_tuple is not None:         
            if market_trading_pair_tuple.market == self.primary_market_pairs[0].market:
                if order_id not in self.has_been_offset:
                    self.total_trading_volume += buy_order_completed_event.quote_asset_amount
                    self.trades_executed += 1
<<<<<<< HEAD
                    self.avg_buy_price[0] += float(buy_order_completed_event.quote_asset_amount)
                    self.avg_buy_price[1] += float(buy_order_completed_event.base_asset_amount)
                    self.amount_to_offset += float(buy_order_completed_event.base_asset_amount)
                    self.primary_base_balance += float(buy_order_completed_event.base_asset_amount)
                    if order_id in self.marked_for_deletion.keys():
                        order = self.marked_for_deletion[order_id]
                        self.buys_to_replace.append(order["rank"])
                    self.primary_base_total_balance += float(buy_order_completed_event.base_asset_amount)
                    self.primary_quote_total_balance -= float(buy_order_completed_event.quote_asset_amount)
=======
                    self.avg_buy_price[0] += buy_order_completed_event.quote_asset_amount
                    self.avg_buy_price[1] += buy_order_completed_event.base_asset_amount
                    previous_amount_to_offset = self.amount_to_offset
                    self.amount_to_offset += buy_order_completed_event.base_asset_amount
                    if abs(self.amount_to_offset) < abs(previous_amount_to_offset):
                        self.cancel_offsetting_orders()
                    self.primary_base_balance += buy_order_completed_event.base_asset_amount
                    if order_id in self.marked_for_deletion.keys():
                        order = self.marked_for_deletion[order_id]
                        self.buys_to_replace.append(order["rank"])
                    self.primary_base_total_balance += buy_order_completed_event.base_asset_amount
                    self.primary_quote_total_balance -= buy_order_completed_event.quote_asset_amount
>>>>>>> 90027668
                    self.has_been_offset.append(f"{order_id}COMPLETE")
                    price = buy_order_completed_event.quote_asset_amount/buy_order_completed_event.base_asset_amount
                    self.slack_order_filled_message(self.primary_market_pairs[0].market.name, buy_order_completed_event.base_asset_amount, price, True)
            else:
                if order_id not in self.has_been_offset:
                    self.total_trading_volume += buy_order_completed_event.quote_asset_amount
                    self.trades_executed += 1
                    if (self.avg_sell_price[1] > 0):
                            true_average = Decimal(self.avg_sell_price[0]/self.avg_sell_price[1])
                    else:
                        true_average = Decimal(0)
                    self.current_total_offset_loss += buy_order_completed_event.quote_asset_amount - (buy_order_completed_event.base_asset_amount * true_average)
                    self.avg_sell_price[1] = max(Decimal(0), self.avg_sell_price[1] - buy_order_completed_event.base_asset_amount)
                    self.avg_sell_price[0] = max(Decimal(0), self.avg_sell_price[0] - buy_order_completed_event.quote_asset_amount)
                    self.amount_to_offset += buy_order_completed_event.base_asset_amount
                    self.offset_quote_exposure -= buy_order_completed_event.quote_asset_amount
                    self.mirrored_base_balance += buy_order_completed_event.base_asset_amount
                    self.mirrored_base_total_balance += buy_order_completed_event.base_asset_amount
                    self.mirrored_quote_total_balance -= buy_order_completed_event.quote_asset_amount
                    self.has_been_offset.append(f"{order_id}COMPLETE")
                    price = buy_order_completed_event.quote_asset_amount/buy_order_completed_event.base_asset_amount
                    self.slack_order_filled_message(self.primary_market_pairs[0].market.name, buy_order_completed_event.base_asset_amount, price, True)
            if self._logging_options & self.OPTION_LOG_ORDER_COMPLETED:
                self.log_with_clock(logging.INFO,
                                    f"Limit order completed on {market_trading_pair_tuple[0].name}: {order_id}")
            if order_id in self.marked_for_deletion:
                del self.marked_for_deletion[order_id]

    cdef c_did_complete_sell_order(self, object sell_order_completed_event):
        """
        Output log for completed sell order.

        :param sell_order_completed_event: Order completed event
        """
        cdef:
            str order_id = sell_order_completed_event.order_id
            object market_trading_pair_tuple = self._sb_order_tracker.c_get_market_pair_from_order_id(order_id)
        if market_trading_pair_tuple is not None:
            if market_trading_pair_tuple.market == self.primary_market_pairs[0].market:
                if order_id not in self.has_been_offset:
                    self.total_trading_volume += sell_order_completed_event.quote_asset_amount
                    self.trades_executed += 1
<<<<<<< HEAD
                    self.avg_sell_price[0] += float(sell_order_completed_event.quote_asset_amount)
                    self.avg_sell_price[1] += float(sell_order_completed_event.base_asset_amount)
                    self.amount_to_offset -= float(sell_order_completed_event.base_asset_amount)
                    self.primary_quote_balance += float(sell_order_completed_event.quote_asset_amount)
                    if order_id in self.marked_for_deletion.keys():
                        order = self.marked_for_deletion[order_id]
                        self.sells_to_replace.append(order["rank"])
                    self.primary_quote_total_balance += float(sell_order_completed_event.quote_asset_amount)
                    self.primary_base_total_balance -= float(sell_order_completed_event.base_asset_amount)
=======
                    self.avg_sell_price[0] += sell_order_completed_event.quote_asset_amount
                    self.avg_sell_price[1] += sell_order_completed_event.base_asset_amount
                    previous_amount_to_offset = self.amount_to_offset
                    self.amount_to_offset -= sell_order_completed_event.base_asset_amount
                    if abs(self.amount_to_offset) < abs(previous_amount_to_offset):
                        self.cancel_offsetting_orders()
                    self.primary_quote_balance += sell_order_completed_event.quote_asset_amount
                    if order_id in self.marked_for_deletion.keys():
                        order = self.marked_for_deletion[order_id]
                        self.sells_to_replace.append(order["rank"])
                    self.primary_quote_total_balance += sell_order_completed_event.quote_asset_amount
                    self.primary_base_total_balance -= sell_order_completed_event.base_asset_amount
>>>>>>> 90027668
                    self.has_been_offset.append(f"{order_id}COMPLETE")
                    price = sell_order_completed_event.quote_asset_amount/sell_order_completed_event.base_asset_amount
                    self.slack_order_filled_message(self.primary_market_pairs[0].market.name, sell_order_completed_event.base_asset_amount, price, False)
            else:
                if order_id not in self.has_been_offset:
                    self.total_trading_volume += sell_order_completed_event.quote_asset_amount
                    self.trades_executed += 1
                    if (self.avg_buy_price[1] > 0):
                            true_average = Decimal(self.avg_buy_price[0]/self.avg_buy_price[1])
                    else:
                        true_average = Decimal(0)
                    self.current_total_offset_loss -= sell_order_completed_event.quote_asset_amount - (sell_order_completed_event.base_asset_amount * true_average)
                    self.avg_buy_price[1] = max(Decimal(0), self.avg_buy_price[1] - sell_order_completed_event.base_asset_amount)
                    self.avg_buy_price[0] = max(Decimal(0), self.avg_buy_price[0] - sell_order_completed_event.quote_asset_amount)
                    self.amount_to_offset -= sell_order_completed_event.base_asset_amount
                    self.offset_base_exposure -= sell_order_completed_event.quote_asset_amount
                    self.mirrored_quote_balance += sell_order_completed_event.quote_asset_amount
                    self.mirrored_quote_total_balance += sell_order_completed_event.quote_asset_amount
                    self.mirrored_base_total_balance -= sell_order_completed_event.base_asset_amount
                    self.has_been_offset.append(f"{order_id}COMPLETE")
                    price = sell_order_completed_event.quote_asset_amount/sell_order_completed_event.base_asset_amount
                    self.slack_order_filled_message(self.mirrored_market_pairs[0].market.name, sell_order_completed_event.base_asset_amount, price, False)
            if self._logging_options & self.OPTION_LOG_ORDER_COMPLETED:
                self.log_with_clock(logging.INFO,
                                    f"Limit order completed on {market_trading_pair_tuple[0].name}: {order_id}")
            if order_id in self.marked_for_deletion:
                del self.marked_for_deletion[order_id]

    cdef c_did_fail_order(self, object fail_event):
        """
        Output log for failed order.

        :param fail_event: Order failure event
        """
        cdef:
            str order_id = fail_event.order_id
            object market_trading_pair_tuple = self._sb_order_tracker.c_get_market_pair_from_order_id(order_id)
        full_order = self._sb_order_tracker.c_get_limit_order(market_trading_pair_tuple, order_id)
        if fail_event.order_type is OrderType.LIMIT:
            if not self.fail_message_sent:
                market = market_trading_pair_tuple.market.name
                price = full_order.price
                amount = full_order.quantity
                buy_sell = "BUY" if full_order.is_buy else "SELL"
                msg = {"msg_type": "order failed", "data": {"market": market, "price": price, "amount": amount, "buy/sell": buy_sell, "id": order_id}}

                SlackPusher(self.slack_url, "ORDER FAILED: " + str(msg))
                self.fail_message_sent = True
            self._failed_market_order_count += 1
            self._last_failed_market_order_timestamp = fail_event.timestamp

        if self._failed_market_order_count > self._failed_order_tolerance:
            failed_order_kill_switch_log = \
                f"Strategy is forced stop by failed order kill switch. " \
                f"Failed market order count {self._failed_market_order_count} exceeded tolerance lever of " \
                f"{self._failed_order_tolerance}. Please check market connectivity before restarting."

            self.logger().network(failed_order_kill_switch_log, app_warning_msg=failed_order_kill_switch_log)
            self.c_stop(self._clock)
        if market_trading_pair_tuple is not None:
            self.log_with_clock(logging.INFO,
                f"Limit order failed on {market_trading_pair_tuple[0].name}: {order_id}")
            if order_id in self.marked_for_deletion.keys():
                order = self.marked_for_deletion[order_id]
                if order["is_buy"]:
                    self.buys_to_replace.append(order["rank"])
                else:
                    self.sells_to_replace.append(order["rank"])
                del self.marked_for_deletion[order_id]

    cdef c_did_cancel_order(self, object cancel_event):
        """
        Output log for cancelled order.

        :param cancel_event: Order cancelled event.
        """
        cdef:
            str order_id = cancel_event.order_id
            object market_trading_pair_tuple = self._sb_order_tracker.c_get_market_pair_from_order_id(order_id)
        if market_trading_pair_tuple is not None:
            full_order = self._sb_order_tracker.c_get_limit_order(market_trading_pair_tuple, order_id)
            if order_id in self.marked_for_deletion:
                order = self.marked_for_deletion[order_id]
                if order["is_buy"]:
                    self.buys_to_replace.append(order["rank"])
                else:
                    self.sells_to_replace.append(order["rank"])
                del self.marked_for_deletion[order_id]
            if market_trading_pair_tuple.market == self.primary_market_pairs[0].market:
                if full_order.is_buy:
                    self.primary_quote_balance += full_order.price * full_order.quantity
                else:
                    self.primary_base_balance += full_order.quantity
            else:
                if full_order.is_buy:
                    self.mirrored_quote_balance += full_order.price * full_order.quantity
                    self.offset_quote_exposure -= full_order.quantity * full_order.price
                else:
                    self.mirrored_base_balance += full_order.quantity
                    self.offset_base_exposure -= full_order.quantity
            self.log_with_clock(logging.INFO,
                                f"Limit order canceled on {market_trading_pair_tuple[0].name}: {order_id}")

    cdef bint c_ready_for_new_orders(self, list market_trading_pair_tuples):
        """
        Check whether we are ready for making new mirroring orders or not. Conditions where we should not make further
        new orders include:

         1. There's an in-flight market order that's still being resolved.
         2. We're still within the cool-off period from the last trade, which means the exchange balances may be not
            accurate temporarily.

        If none of the above conditions are matched, then we're ready for new orders.

        :param market_trading_pair_tuples: list of mirroring market pairs
        :return: True if ready, False if not
        """
        cdef:
            double time_left
            dict tracked_taker_orders = self._sb_order_tracker.c_get_taker_orders()

        ready_ts_from_failed_order = (self._last_failed_market_order_timestamp/1000.0) + \
            self._failed_market_order_count * self.FAILED_ORDER_COOL_OFF_TIME
        # Wait for FAILED_ORDER_COOL_OFF_TIME * failed_market_order_count before retrying
        if ready_ts_from_failed_order > self._current_timestamp:
            time_left = ready_ts_from_failed_order - self._current_timestamp
            if not self._cool_off_logged:
                self.log_with_clock(
                    logging.INFO,
                    f"Cooling off from failed order. "
                    f"Resuming in {int(time_left)} seconds."
                )
                self._cool_off_logged = True
            return False

        for market_trading_pair_tuple in market_trading_pair_tuples:
            # Do not continue if there are pending market order
            if len(tracked_taker_orders.get(market_trading_pair_tuple, {})) > 0:
                # consider market order completed if it was already x time old
                if any([order.timestamp - self._current_timestamp < self.MARKET_ORDER_MAX_TRACKING_TIME
                       for order in tracked_taker_orders[market_trading_pair_tuple].values()]):
                    return False
            # Wait for the cool off interval before the next trade, so wallet balance is up to date
            ready_to_trade_time = self._last_trade_timestamps.get(market_trading_pair_tuple, 0) + self._next_trade_delay
            if market_trading_pair_tuple in self._last_trade_timestamps and ready_to_trade_time > self._current_timestamp:
                time_left = self._current_timestamp - self._last_trade_timestamps[market_trading_pair_tuple] - self._next_trade_delay
                if not self._cool_off_logged:
                    self.log_with_clock(
                        logging.INFO,
                        f"Cooling off from previous trade on {market_trading_pair_tuple.market.name}. "
                        f"Resuming in {int(time_left)} seconds."
                    )
                    self._cool_off_logged = True
                return False

        if self._cool_off_logged:
            self.log_with_clock(
                logging.INFO,
                f"Cool off completed. Liquidity Mirroring strategy is now ready for new orders."
            )
            # reset cool off log tag when strategy is ready for new orders
            self._cool_off_logged = False

        return True

    def check_flat_fee_coverage(self, market, flat_fees):
        covered = True
        for fee in flat_fees:
            covered = covered and (market.get_available_balance(fee[0]) > fee[1])
            if covered == False:
                break
        return covered

    def check_calculations(self):
        primary_market = self.primary_market_pairs[0].market
        mirrored_market = self.mirrored_market_pairs[0].market
        primary_base_asset = self.primary_market_pairs[0].base_asset
        primary_quote_asset = self.primary_market_pairs[0].quote_asset
        mirrored_base_asset = self.mirrored_market_pairs[0].base_asset
        mirrored_quote_asset = self.mirrored_market_pairs[0].quote_asset
        primary_base_balance = primary_market.get_balance(primary_base_asset)
        primary_quote_balance = primary_market.get_balance(primary_quote_asset)
        mirrored_base_balance = mirrored_market.get_balance(mirrored_base_asset) 
        mirrored_quote_balance = mirrored_market.get_balance(mirrored_quote_asset)

        messages : List[str] = []
        if (abs(primary_base_balance - self.primary_base_total_balance) > Decimal(0.001)):
            messages.append(f"{primary_market.name}:{primary_base_asset} Old:{str(self.primary_base_total_balance)} New:{str(primary_base_balance)}")
            self.primary_base_total_balance = primary_base_balance
        if (abs(primary_quote_balance - self.primary_quote_total_balance) > Decimal(0.001)):
            messages.append(f"{primary_market.name}:{primary_quote_asset} Old:{str(self.primary_quote_total_balance)} New:{str(primary_quote_balance)}")
            self.primary_quote_total_balance = primary_quote_balance
        if (abs(mirrored_base_balance - self.mirrored_base_total_balance) > Decimal(0.001)):
            messages.append(f"{mirrored_market.name}:{mirrored_base_asset} Old:{str(self.mirrored_base_total_balance)} New:{str(mirrored_base_balance)}")
            self.mirrored_base_total_balance = mirrored_base_balance
        if (abs(mirrored_quote_balance - self.mirrored_quote_total_balance) > Decimal(0.001)):
            messages.append(f"{mirrored_market.name}:{mirrored_quote_asset} Old:{str(self.mirrored_quote_total_balance)} New:{str(mirrored_quote_balance)}")
            self.mirrored_quote_total_balance = mirrored_quote_balance
        if len(messages) > 0:
            SlackPusher(self.slack_url, "BALANCE DISCREPANCY: " + '\n'.join(messages))

    cdef c_process_market_pair(self, object market_pair):
        primary_market_pair = self.primary_market_pairs[0]

        bids = list(market_pair.order_book_bid_entries())
        best_bid = bids[0]

        asks = list(market_pair.order_book_ask_entries())
        best_ask = asks[0]
<<<<<<< HEAD

        midpoint = float(best_ask.price + best_bid.price)/2.0
        threshold = 0.0001 * self.previous_buys[0]

        #TODO make these thresholds dynamic and sensible
        if (abs(float(best_bid.price) - self.previous_buys[0]) > threshold):
            self.previous_buys[0] = float(best_bid.price)
            if 0 not in self.bid_replace_ranks:
                self.bid_replace_ranks.append(0)

        if (self.best_bid_start == 0):
            self.best_bid_start = best_bid.price

        threshold = 0.0001 * self.previous_sells[0]
        if (abs(float(best_ask.price) - self.previous_sells[0]) > threshold):
            self.previous_sells[0] = float(best_ask.price)
            if 0 not in self.ask_replace_ranks:
                self.ask_replace_ranks.append(0)
=======
>>>>>>> 90027668

        midpoint = best_ask.price + best_bid.price/Decimal(2)
        #TODO Make this configurable
        threshold = Decimal(0.0005) * self.previous_buys[0]

        #TODO make these thresholds dynamic and sensible
        if (abs(best_bid.price - self.previous_buys[0]) > threshold):
            self.previous_buys[0] = best_bid.price
            if 0 not in self.bid_replace_ranks:
                self.bid_replace_ranks.append(0)

        if (self.best_bid_start == Decimal(0)):
            self.best_bid_start = best_bid.price

        threshold = Decimal(0.0005) * self.previous_sells[0]
        if (abs(best_ask.price - self.previous_sells[0]) > threshold):
            self.previous_sells[0] = best_ask.price
            if 0 not in self.ask_replace_ranks:
                self.ask_replace_ranks.append(0)

        # ensure we are looking at levels and not just orders
        bid_levels = [{"price": best_bid.price, "amount": best_bid.amount}]
        i = 1
        current_level = 0
        current_bid_price = best_bid.price
        while (len(bid_levels) < min(len(self.bid_amounts),len(bids))):
            if (bids[i].price == current_bid_price):
                bid_levels[current_level]["amount"] += bids[i].amount
                i += 1
            else:
                current_level += 1
                bid_levels.append({"price": bids[i].price, "amount": bids[i].amount})
                current_bid_price = bids[i].price
<<<<<<< HEAD
                threshold = self.previous_buys[current_level] * (midpoint - self.previous_buys[current_level]) * 0.0001

                if (abs(float(current_bid_price) - self.previous_buys[current_level]) > threshold):
                    self.previous_buys[current_level] = float(current_bid_price)
=======
                threshold = self.previous_buys[current_level] * (midpoint - self.previous_buys[current_level]) * Decimal(0.0005)

                if (abs(current_bid_price - self.previous_buys[current_level]) > threshold):
                    self.previous_buys[current_level] = current_bid_price
>>>>>>> 90027668
                    if current_level not in self.bid_replace_ranks:
                        self.bid_replace_ranks.append(current_level)
                i += 1

        # ensure we are looking at levels and not just orders
        ask_levels = [{"price": best_ask.price, "amount": best_ask.amount}]
        i = 1
        current_level = 0
        current_ask_price = best_ask.price
        while (len(ask_levels) < min(len(self.ask_amounts),len(asks))):
            if (asks[i].price == current_ask_price):
                ask_levels[current_level]["amount"] += asks[i].amount
                i += 1
            else:
                current_level += 1
                ask_levels.append({"price": asks[i].price, "amount": asks[i].amount})
                current_ask_price = asks[i].price
<<<<<<< HEAD
                threshold = self.previous_sells[current_level] * (self.previous_sells[current_level] - midpoint) * 0.0001
                if (abs(float(current_ask_price) - self.previous_sells[current_level]) > threshold):
                    self.previous_sells[current_level] = float(current_ask_price)
=======
                threshold = self.previous_sells[current_level] * (self.previous_sells[current_level] - midpoint) * Decimal(0.0005)
                if (abs(current_ask_price - self.previous_sells[current_level]) > threshold):
                    self.previous_sells[current_level] = current_ask_price
>>>>>>> 90027668
                    if current_level not in self.ask_replace_ranks:
                        self.ask_replace_ranks.append(current_level)
                i += 1

        self.cycle_number += 1
        self.cycle_number %= 10

<<<<<<< HEAD
        self.logger().warning(f"{self.buys_to_replace}")
        self.logger().warning(f"{self.sells_to_replace}")

=======
>>>>>>> 90027668
        if self.cycle_number == 8:
            current_time = datetime.timestamp(datetime.now())
            time_elapsed = current_time - self.start_time
            wallet_check_time_elapsed = current_time - self.start_wallet_check_time
            if (wallet_check_time_elapsed > 60):
                self.start_wallet_check_time = current_time
                self.check_calculations()
            if (time_elapsed > 1800):
                if self.funds_message_sent == True:
                    self.funds_message_sent = False
            if (time_elapsed > 60):
                if self.fail_message_sent == True:
                    self.fail_message_sent = False
            if (time_elapsed > (3600 * self.slack_update_period)):
                self.start_time = current_time
                SlackPusher(self.slack_url, self.format_status())
        if ((self.cycle_number % 2) == 0):
            self.logger().info(f"Amount to offset: {self.amount_to_offset}")
        self.adjust_primary_orderbook(primary_market_pair, best_bid, best_ask, bid_levels, ask_levels)
        if (self.two_sided_mirroring):
            self.adjust_mirrored_orderbook(market_pair, best_bid, best_ask)

    def adjust_primary_orderbook(self, primary_market_pair, best_bid, best_ask, bids, asks):
        primary_market: MarketBase = primary_market_pair.market
        available_quote_exposure = self.max_exposure_quote - self.offset_quote_exposure
        available_base_exposure = self.max_exposure_base - self.offset_base_exposure

        available_offset_base = self.mirrored_base_balance
        available_offset_quote = self.mirrored_quote_balance  

        available_quote_exposure = min(available_quote_exposure, available_offset_base * best_bid.price)
        available_base_exposure = min(available_base_exposure, available_offset_quote/best_ask.price)

        spread = best_ask.price - best_bid.price
        spread_factor = (spread)/best_ask.price
        if spread_factor < self.spread_percent:
            adjustment_factor = (self.spread_percent*best_ask.price - spread)/(Decimal(2)-self.spread_percent)
            adjusted_ask = best_ask.price + adjustment_factor
            adjusted_bid = best_bid.price - adjustment_factor
        else:
            adjusted_ask = best_ask.price
            adjusted_bid = best_bid.price

        bid_price_diff = abs(1 - (self.primary_best_bid/adjusted_bid))
        ask_price_diff = abs(1 - (self.primary_best_ask/adjusted_ask))

        for j in range(0,len(self.bid_amount_percents)):
            self.bid_amounts[j] = (self.bid_amount_percents[j] * (available_quote_exposure/adjusted_bid))
        
        for j in range(0,len(self.ask_amount_percents)):
            self.ask_amounts[j] = (self.ask_amount_percents[j] * available_base_exposure)

<<<<<<< HEAD
        #TODO make this first condition less arbitrary!
        if ((len(self.bid_replace_ranks) > 0) or (self.cycle_number == 0)):
=======
        no_more_bids = (self.amount_to_offset > self.max_offsetting_exposure)

        if ((len(self.bid_replace_ranks) > 0) or (self.cycle_number == 0) or (no_more_bids)):
>>>>>>> 90027668
            self.primary_best_bid = adjusted_bid
            bid_inc = self.primary_best_bid * self.spread_percent
            for order_id in self.marked_for_deletion.keys():
                order = self.marked_for_deletion[order_id]
                if (order["is_buy"] == True):
                    if "time" in order:
                        current_time = datetime.timestamp(datetime.now())
<<<<<<< HEAD
                        if (order["time"] < current_time) or (order["rank"] in self.bid_replace_ranks):
=======
                        if (order["time"] < current_time) or (order["rank"] in self.bid_replace_ranks) or no_more_bids:
>>>>>>> 90027668
                            try:
                                self.c_cancel_order(primary_market_pair,order_id)
                            except:
                                break

            self.bid_replace_ranks.clear()
<<<<<<< HEAD

            if 0 in self.buys_to_replace:
                self.buys_to_replace.remove(0)
                amount = Decimal(min(best_bid.amount, (self.bid_amounts[0])))
                amount = max(amount, Decimal(self.min_primary_amount))

                fee_object = primary_market.c_get_fee(
                        primary_market_pair.base_asset,
                        primary_market_pair.quote_asset,
                        OrderType.LIMIT,
                        TradeType.BUY,
                        amount,
                        adjusted_bid
                    )
            
                total_flat_fees = self.c_sum_flat_fees(primary_market_pair.quote_asset,
                                                           fee_object.flat_fees)
                fixed_cost_per_unit = total_flat_fees / amount                                                       

                price_tx = Decimal(adjusted_bid) / (Decimal(1) + fee_object.percent) - fixed_cost_per_unit
                quant_price = primary_market.c_quantize_order_price(primary_market_pair.trading_pair, price_tx)
                quant_amount = primary_market.c_quantize_order_amount(primary_market_pair.trading_pair, amount)

                while (not self.c_ready_for_new_orders([primary_market_pair])):
                    continue
                try:
                    if (min(primary_market.get_available_balance(primary_market_pair.quote_asset),self.primary_quote_balance) >
                      quant_price * quant_amount) and (self.check_flat_fee_coverage(primary_market, fee_object.flat_fees)):
                        order_id = self.c_buy_with_specific_market(primary_market_pair,Decimal(quant_amount),OrderType.LIMIT,Decimal(quant_price))
                        self.marked_for_deletion[order_id] = {"is_buy": True,
                                                              "rank": 0}
                    else:
                        self.logger().warning(f"INSUFFICIENT FUNDS for buy on {primary_market.name}")
                        self.slack_insufficient_funds_message(primary_market.name, primary_market_pair.quote_asset)
                except:
                    pass

            price = self.primary_best_bid
            for i in range(0,len(self.bid_amounts) - 1):
                price -= bid_inc
                if (i+1) in self.buys_to_replace:
                    self.buys_to_replace.remove(i+1)
                    if len(bids) > (i + 1):
                        bid_price = bids[i+1]["price"]
                        bid_amount = bids[i+1]["amount"]
                    else:
                        bid_price = float("inf")
                        bid_amount = float("inf")
                    min_price = min(price, bid_price)
                    amount = Decimal(min(bid_amount, (self.bid_amounts[i+1])))
                    amount = max(amount, Decimal(self.min_primary_amount))

                    fee_object = primary_market.c_get_fee(
                        primary_market_pair.base_asset,
                        primary_market_pair.quote_asset,
                        OrderType.LIMIT,
                        TradeType.BUY,
                        amount,
                        min_price
                    )

                    total_flat_fees = self.c_sum_flat_fees(primary_market_pair.quote_asset,
                                                               fee_object.flat_fees)

                    fixed_cost_per_unit = total_flat_fees / amount

                    min_price = Decimal(min_price) / (Decimal(1) + fee_object.percent) - fixed_cost_per_unit
                    quant_price = primary_market.c_quantize_order_price(primary_market_pair.trading_pair, min_price)
                    quant_amount = primary_market.c_quantize_order_amount(primary_market_pair.trading_pair, amount)

                    while (not self.c_ready_for_new_orders([primary_market_pair])):
                        continue
                    try:
                        if (min(primary_market.get_available_balance(primary_market_pair.quote_asset),self.primary_quote_balance) >
                          quant_price * quant_amount) and (self.check_flat_fee_coverage(primary_market, fee_object.flat_fees)):
                              order_id = self.c_buy_with_specific_market(primary_market_pair,Decimal(quant_amount),OrderType.LIMIT,Decimal(quant_price))
                              self.marked_for_deletion[order_id] = {"is_buy": True,
                                                                    "rank": (i+1)}
                        else:
                            self.logger().warning(f"INSUFFICIENT FUNDS for buy on {primary_market.name}")
                            self.slack_insufficient_funds_message(primary_market.name, primary_market_pair.quote_asset)
                    except:
                        break

        if (len(self.ask_replace_ranks) > 0) or (self.cycle_number == 5):
=======
            if not no_more_bids:
                if 0 in self.buys_to_replace:
                    self.buys_to_replace.remove(0)
                    amount = Decimal(min(best_bid.amount, (self.bid_amounts[0])))
                    amount = max(amount, Decimal(self.min_primary_amount))

                    fee_object = primary_market.c_get_fee(
                            primary_market_pair.base_asset,
                            primary_market_pair.quote_asset,
                            OrderType.LIMIT,
                            TradeType.BUY,
                            amount,
                            adjusted_bid
                        )
            
                    total_flat_fees = self.c_sum_flat_fees(primary_market_pair.quote_asset,
                                                               fee_object.flat_fees)
                    fixed_cost_per_unit = total_flat_fees / amount                                                       

                    price_tx = Decimal(adjusted_bid) / (Decimal(1) + fee_object.percent) - fixed_cost_per_unit
                    quant_price = primary_market.c_quantize_order_price(primary_market_pair.trading_pair, price_tx)
                    quant_amount = primary_market.c_quantize_order_amount(primary_market_pair.trading_pair, amount)

                    #while (not self.c_ready_for_new_orders([primary_market_pair])):
                    #    continue
                    try:
                        if (min(primary_market.get_available_balance(primary_market_pair.quote_asset),self.primary_quote_balance) >
                          quant_price * quant_amount) and (self.check_flat_fee_coverage(primary_market, fee_object.flat_fees)):
                            order_id = self.c_buy_with_specific_market(primary_market_pair,Decimal(quant_amount),OrderType.LIMIT,Decimal(quant_price))
                            self.marked_for_deletion[order_id] = {"is_buy": True,
                                                                  "rank": 0}
                        else:
                            self.logger().warning(f"INSUFFICIENT FUNDS for buy on {primary_market.name}")
                            if not self.funds_message_sent:
                                self.slack_insufficient_funds_message(primary_market.name, primary_market_pair.quote_asset)
                                self.funds_message_sent = True
                            self.buys_to_replace.append(0)
                    except:
                        pass

                price = self.primary_best_bid
                for i in range(0,len(self.bid_amounts) - 1):
                    price -= bid_inc
                    if (i+1) in self.buys_to_replace:
                        self.buys_to_replace.remove(i+1)
                        if len(bids) > (i + 1):
                            bid_price = bids[i+1]["price"]
                            bid_amount = bids[i+1]["amount"]
                        else:
                            bid_price = Decimal("inf")
                            bid_amount = Decimal("inf")
                        min_price = min(price, bid_price)
                        amount = Decimal(min(bid_amount, (self.bid_amounts[i+1])))
                        amount = max(amount, Decimal(self.min_primary_amount))

                        fee_object = primary_market.c_get_fee(
                            primary_market_pair.base_asset,
                            primary_market_pair.quote_asset,
                            OrderType.LIMIT,
                            TradeType.BUY,
                            amount,
                            min_price
                        )

                        total_flat_fees = self.c_sum_flat_fees(primary_market_pair.quote_asset,
                                                                   fee_object.flat_fees)

                        fixed_cost_per_unit = total_flat_fees / amount

                        min_price = Decimal(min_price) / (Decimal(1) + fee_object.percent) - fixed_cost_per_unit
                        quant_price = primary_market.c_quantize_order_price(primary_market_pair.trading_pair, min_price)
                        quant_amount = primary_market.c_quantize_order_amount(primary_market_pair.trading_pair, amount)

                        try:
                            if (min(primary_market.get_available_balance(primary_market_pair.quote_asset),self.primary_quote_balance) >
                              quant_price * quant_amount) and (self.check_flat_fee_coverage(primary_market, fee_object.flat_fees)):
                                  order_id = self.c_buy_with_specific_market(primary_market_pair,Decimal(quant_amount),OrderType.LIMIT,Decimal(quant_price))
                                  self.marked_for_deletion[order_id] = {"is_buy": True,
                                                                        "rank": (i+1)}
                            else:
                                self.logger().warning(f"INSUFFICIENT FUNDS for buy on {primary_market.name}")
                                if not self.funds_message_sent:
                                    self.slack_insufficient_funds_message(primary_market.name, primary_market_pair.quote_asset)
                                    self.funds_message_sent = True
                                self.buys_to_replace.append(i+1)
                        except:
                            break

        no_more_asks = self.amount_to_offset < (-1) * (self.max_offsetting_exposure)

        if (len(self.ask_replace_ranks) > 0) or (self.cycle_number == 5) or no_more_asks:
>>>>>>> 90027668
            self.primary_best_ask = adjusted_ask
            ask_inc = self.primary_best_ask * self.spread_percent
            for order_id in self.marked_for_deletion.keys():
                order = self.marked_for_deletion[order_id]
                if (order["is_buy"] == False):
                    if "time" in order:
                        current_time = datetime.timestamp(datetime.now())
<<<<<<< HEAD
                        if (order["time"] < current_time) or (order["rank"] in self.ask_replace_ranks):
=======
                        if (order["time"] < current_time) or (order["rank"] in self.ask_replace_ranks) or no_more_asks:
>>>>>>> 90027668
                            try:
                                self.c_cancel_order(primary_market_pair,order_id)
                            except:                            
                                break

            self.ask_replace_ranks.clear()

<<<<<<< HEAD
            if 0 in self.sells_to_replace:
                self.sells_to_replace.remove(0)
                amount = Decimal(min(best_ask.amount, self.ask_amounts[0]))
                amount = max(amount, Decimal(self.min_primary_amount))

                fee_object = primary_market.c_get_fee(
                        primary_market_pair.base_asset,
                        primary_market_pair.quote_asset,
                        OrderType.LIMIT,
                        TradeType.SELL,
                        amount,
                        adjusted_ask
                    )

                total_flat_fees = self.c_sum_flat_fees(primary_market_pair.quote_asset,
                                                           fee_object.flat_fees)
                fixed_cost_per_unit = total_flat_fees / amount                                                       

                price_tx = Decimal(adjusted_ask) / (Decimal(1) - fee_object.percent) + fixed_cost_per_unit

                quant_price = primary_market.c_quantize_order_price(primary_market_pair.trading_pair, price_tx)
                quant_amount = primary_market.c_quantize_order_amount(primary_market_pair.trading_pair, amount)
                while (not self.c_ready_for_new_orders([primary_market_pair])):
                    continue
                try:
                    if (min(primary_market.get_available_balance(primary_market_pair.base_asset),self.primary_base_balance) >
                      quant_amount) and (self.check_flat_fee_coverage(primary_market, fee_object.flat_fees)):
                          order_id = self.c_sell_with_specific_market(primary_market_pair,Decimal(quant_amount),OrderType.LIMIT,Decimal(quant_price))
                          self.marked_for_deletion[order_id] = {"is_buy": False,
                                                                "rank": 0}
                    else:
                        self.logger().warning(f"INSUFFICIENT FUNDS for sell on {primary_market.name}")
                        self.slack_insufficient_funds_message(primary_market.name, primary_market_pair.base_asset)
                except:
                    pass
    
            price = self.primary_best_ask
            for i in range(0,len(self.ask_amounts) - 1):
                price += ask_inc
                if (i+1) in self.sells_to_replace:
                    self.sells_to_replace.remove(i+1)
                    if len(asks) > (i + 1):
                        ask_price = asks[i+1]["price"]
                        ask_amount = asks[i+1]["amount"]
                    else:
                        ask_price = 0
                        ask_amount = float("inf")
                    max_price = max(price, ask_price)
                    amount = Decimal(min(ask_amount, self.ask_amounts[i+1]))
                    amount = max(amount, Decimal(self.min_primary_amount))
                    #TODO ensure that this doesn't overexpose the trader
    
                    fee_object = primary_market.c_get_fee(
                        primary_market_pair.base_asset,
                        primary_market_pair.quote_asset,
                        OrderType.LIMIT,
                        TradeType.SELL,
                        amount,
                        max_price
                    )
                
                    total_flat_fees = self.c_sum_flat_fees(primary_market_pair.quote_asset,
                                                               fee_object.flat_fees)
    
                    fixed_cost_per_unit = total_flat_fees / amount                                                           
    
                    max_price = Decimal(max_price) / (Decimal(1) - fee_object.percent) + fixed_cost_per_unit
                    quant_price = primary_market.c_quantize_order_price(primary_market_pair.trading_pair, max_price)
                    quant_amount = primary_market.c_quantize_order_amount(primary_market_pair.trading_pair, amount)

                    while (not self.c_ready_for_new_orders([primary_market_pair])):
                        continue
                    try:
                        if (min(primary_market.get_available_balance(primary_market_pair.base_asset),self.primary_base_balance) >
                          quant_amount) and (self.check_flat_fee_coverage(primary_market, fee_object.flat_fees)):
                            order_id = self.c_sell_with_specific_market(primary_market_pair,Decimal(quant_amount),OrderType.LIMIT,Decimal(quant_price))
                            self.marked_for_deletion[order_id] = {"is_buy": False,
                                                                  "rank": (i+1)}
                        else:
                            self.logger().warning(f"INSUFFICIENT FUNDs for sell on {primary_market.name}!")
                            self.slack_insufficient_funds_message(primary_market.name, primary_market_pair.base_asset)
                    except:
                        break
=======
            if not no_more_asks:

                if 0 in self.sells_to_replace:
                    self.sells_to_replace.remove(0)
                    amount = Decimal(min(best_ask.amount, self.ask_amounts[0]))
                    amount = max(amount, Decimal(self.min_primary_amount))

                    fee_object = primary_market.c_get_fee(
                            primary_market_pair.base_asset,
                            primary_market_pair.quote_asset,
                            OrderType.LIMIT,
                            TradeType.SELL,
                            amount,
                            adjusted_ask
                        )

                    total_flat_fees = self.c_sum_flat_fees(primary_market_pair.quote_asset,
                                                               fee_object.flat_fees)
                    fixed_cost_per_unit = total_flat_fees / amount                                                       

                    price_tx = Decimal(adjusted_ask) / (Decimal(1) - fee_object.percent) + fixed_cost_per_unit

                    quant_price = primary_market.c_quantize_order_price(primary_market_pair.trading_pair, price_tx)
                    quant_amount = primary_market.c_quantize_order_amount(primary_market_pair.trading_pair, amount)

                    try:
                        if (min(primary_market.get_available_balance(primary_market_pair.base_asset),self.primary_base_balance) >
                          quant_amount) and (self.check_flat_fee_coverage(primary_market, fee_object.flat_fees)):
                              order_id = self.c_sell_with_specific_market(primary_market_pair,Decimal(quant_amount),OrderType.LIMIT,Decimal(quant_price))
                              self.marked_for_deletion[order_id] = {"is_buy": False,
                                                                    "rank": 0}
                        else:
                            self.logger().warning(f"INSUFFICIENT FUNDS for sell on {primary_market.name}")
                            if not self.funds_message_sent:
                                self.slack_insufficient_funds_message(primary_market.name, primary_market_pair.base_asset)
                                self.funds_message_sent = True
                            self.sells_to_replace.append(0)
                    except:
                        pass
    
                price = self.primary_best_ask
                for i in range(0,len(self.ask_amounts) - 1):
                    price += ask_inc
                    if (i+1) in self.sells_to_replace:
                        self.sells_to_replace.remove(i+1)
                        if len(asks) > (i + 1):
                            ask_price = asks[i+1]["price"]
                            ask_amount = asks[i+1]["amount"]
                        else:
                            ask_price = 0
                            ask_amount = Decimal("inf")
                        max_price = max(price, ask_price)
                        amount = Decimal(min(ask_amount, self.ask_amounts[i+1]))
                        amount = max(amount, Decimal(self.min_primary_amount))
                        #TODO ensure that this doesn't overexpose the trader
    
                        fee_object = primary_market.c_get_fee(
                            primary_market_pair.base_asset,
                            primary_market_pair.quote_asset,
                            OrderType.LIMIT,
                            TradeType.SELL,
                            amount,
                            max_price
                        )
                
                        total_flat_fees = self.c_sum_flat_fees(primary_market_pair.quote_asset,
                                                                   fee_object.flat_fees)
    
                        fixed_cost_per_unit = total_flat_fees / amount                                                           
    
                        max_price = Decimal(max_price) / (Decimal(1) - fee_object.percent) + fixed_cost_per_unit
                        quant_price = primary_market.c_quantize_order_price(primary_market_pair.trading_pair, max_price)
                        quant_amount = primary_market.c_quantize_order_amount(primary_market_pair.trading_pair, amount)

                        try:
                            if (min(primary_market.get_available_balance(primary_market_pair.base_asset),self.primary_base_balance) >
                              quant_amount) and (self.check_flat_fee_coverage(primary_market, fee_object.flat_fees)):
                                order_id = self.c_sell_with_specific_market(primary_market_pair,Decimal(quant_amount),OrderType.LIMIT,Decimal(quant_price))
                                self.marked_for_deletion[order_id] = {"is_buy": False,
                                                                      "rank": (i+1)}
                            else:
                                self.logger().warning(f"INSUFFICIENT FUNDs for sell on {primary_market.name}!")
                                if not self.funds_message_sent:
                                    self.slack_insufficient_funds_message(primary_market.name, primary_market_pair.base_asset)
                                    self.funds_message_sent = True
                                self.sells_to_replace.append(i+1)
                        except:
                            break
>>>>>>> 90027668

    def adjust_mirrored_orderbook(self,mirrored_market_pair,best_bid,best_ask):
        if (abs(self.amount_to_offset) > self.max_offsetting_exposure):
            SlackPusher(self.slack_url, "Offsetting exposure beyond threshold")
        mirrored_market: MarketBase = mirrored_market_pair.market
        if self.amount_to_offset == Decimal(0):
            return
        else:
            current_exposure = Decimal(0)
            active_orders = self._sb_order_tracker.market_pair_to_active_orders
            current_orders = []
            if mirrored_market_pair in active_orders:
                current_orders = active_orders[mirrored_market_pair][:]
            
            if self.amount_to_offset < Decimal(0):
                # we are at a deficit of base. get rid of sell orders
                for order in current_orders:
                    quantity = Decimal(order.quantity)
                    if not order.is_buy:
                        self.c_cancel_order(mirrored_market_pair,order.client_order_id)
                    else:
                        current_exposure += quantity

                amount = ((-1) * self.amount_to_offset) - current_exposure
                if (amount >= self.min_mirroring_amount):
                    if (self.avg_sell_price[1] > 0):
                        true_average = self.avg_sell_price[0]/self.avg_sell_price[1]
                        new_price = true_average * (Decimal(1) + self.max_loss)
                    else:
                        #should not hit this; if we are offsetting, there should be an extant sell price
                        new_price = Decimal(best_ask.price)

                    quant_price = mirrored_market.c_quantize_order_price(mirrored_market_pair.trading_pair, Decimal(new_price))
                    quant_amount = mirrored_market.c_quantize_order_amount(mirrored_market_pair.trading_pair, Decimal(amount))

                    self.c_buy_with_specific_market(mirrored_market_pair,Decimal(quant_amount),OrderType.LIMIT,Decimal(quant_price))
                    self.offset_quote_exposure += Decimal(new_price) * amount

            elif self.amount_to_offset > Decimal(0):
            # we are at a surplus of base. get rid of buy orders
                for order in current_orders:
                    quantity = order.quantity
                    if order.is_buy:
                        self.c_cancel_order(mirrored_market_pair,order.client_order_id)
                    else:
                        current_exposure += quantity

                amount = (self.amount_to_offset) - current_exposure
                if (amount >= self.min_mirroring_amount):
                    if (self.avg_buy_price[1] > Decimal(0)):
                        true_average = self.avg_buy_price[0]/self.avg_buy_price[1]
                        new_price = true_average * (Decimal(1) - self.max_loss)
                    else:
                        # should not hit this. there should be an extant buy
                        new_price = best_bid.price

                    quant_price = mirrored_market.c_quantize_order_price(mirrored_market_pair.trading_pair, Decimal(new_price))
                    quant_amount = mirrored_market.c_quantize_order_amount(mirrored_market_pair.trading_pair, Decimal(amount))

                    self.c_sell_with_specific_market(mirrored_market_pair,Decimal(quant_amount),OrderType.LIMIT,Decimal(quant_price))
                    self.offset_base_exposure += amount<|MERGE_RESOLUTION|>--- conflicted
+++ resolved
@@ -160,13 +160,8 @@
         self.ask_replace_ranks = []
         self.has_been_offset = []
 
-<<<<<<< HEAD
-        self.previous_sells = [0 for i in range(0, len(self.ask_amounts))]
-        self.previous_buys = [0 for i in range(0, len(self.bid_amounts))]
-=======
         self.previous_sells = [Decimal(0) for i in range(0, len(self.ask_amounts))]
         self.previous_buys = [Decimal(0) for i in range(0, len(self.bid_amounts))]
->>>>>>> 90027668
         
         cur_dir = os.getcwd()
         nonce = datetime.timestamp(datetime.now()) * 1000
@@ -329,17 +324,6 @@
                 self.trades_executed += 1
                 if market_trading_pair_tuple.market == self.primary_market_pairs[0].market:
                     if f"{order_id}COMPLETE" not in self.has_been_offset:
-<<<<<<< HEAD
-                        self.avg_buy_price[0] += float(order_filled_event.price * order_filled_event.amount)
-                        self.avg_buy_price[1] += float(order_filled_event.amount)
-                        self.amount_to_offset += float(order_filled_event.amount)
-                        self.primary_base_balance += float(order_filled_event.amount)
-                        if order_id in self.marked_for_deletion.keys():
-                            order = self.marked_for_deletion[order_id]
-                            self.buys_to_replace.append(order["rank"])
-                        self.primary_base_total_balance += float(order_filled_event.amount)
-                        self.primary_quote_total_balance -= float(order_filled_event.amount * order_filled_event.price)
-=======
                         self.avg_buy_price[0] += order_filled_event.price * order_filled_event.amount
                         self.avg_buy_price[1] += order_filled_event.amount
                         previous_amount_to_offset = self.amount_to_offset
@@ -352,7 +336,6 @@
                             self.buys_to_replace.append(order["rank"])
                         self.primary_base_total_balance += order_filled_event.amount
                         self.primary_quote_total_balance -= order_filled_event.amount * order_filled_event.price
->>>>>>> 90027668
                         self.has_been_offset.append(order_id)
                         self.slack_order_filled_message(self.primary_market_pairs[0].market.name, order_filled_event.amount, order_filled_event.price, True)
                     else:
@@ -383,17 +366,6 @@
                 self.trades_executed += 1
                 if market_trading_pair_tuple.market == self.primary_market_pairs[0].market:
                     if f"{order_id}COMPLETE" not in self.has_been_offset:
-<<<<<<< HEAD
-                        self.avg_sell_price[0] += float(order_filled_event.price * order_filled_event.amount)
-                        self.avg_sell_price[1] += float(order_filled_event.amount)
-                        self.amount_to_offset -= float(order_filled_event.amount)
-                        self.primary_quote_balance += float(order_filled_event.price * order_filled_event.amount)
-                        if order_id in self.marked_for_deletion.keys():
-                            order = self.marked_for_deletion[order_id]
-                            self.sells_to_replace.append(order["rank"])
-                        self.primary_quote_total_balance += float(order_filled_event.price * order_filled_event.amount)
-                        self.primary_base_total_balance -= float(order_filled_event.amount)
-=======
                         self.avg_sell_price[0] += order_filled_event.price * order_filled_event.amount
                         self.avg_sell_price[1] += order_filled_event.amount
                         previous_amount_to_offset = self.amount_to_offset
@@ -406,7 +378,6 @@
                             self.sells_to_replace.append(order["rank"])
                         self.primary_quote_total_balance += order_filled_event.price * order_filled_event.amount
                         self.primary_base_total_balance -= order_filled_event.amount
->>>>>>> 90027668
                         self.has_been_offset.append(order_id)
                         self.slack_order_filled_message(self.primary_market_pairs[0].market.name, order_filled_event.amount, order_filled_event.price, False)
                     else:
@@ -442,11 +413,7 @@
             object market_trading_pair_tuple = self._sb_order_tracker.c_get_market_pair_from_order_id(order_id)
         if market_trading_pair_tuple is not None:
             if (market_trading_pair_tuple.market == self.primary_market_pairs[0].market):
-<<<<<<< HEAD
-                self.primary_quote_balance -= float(buy_order_created_event.amount * buy_order_created_event.price)
-=======
                 self.primary_quote_balance -= buy_order_created_event.amount * buy_order_created_event.price
->>>>>>> 90027668
                 num_seconds = random.randint(30,50)
                 expiration_time = datetime.timestamp(datetime.now() + timedelta(seconds=num_seconds)) 
                 self.marked_for_deletion[order_id]["time"] = expiration_time
@@ -459,11 +426,7 @@
             object market_trading_pair_tuple = self._sb_order_tracker.c_get_market_pair_from_order_id(order_id)
         if market_trading_pair_tuple is not None:
             if (market_trading_pair_tuple.market == self.primary_market_pairs[0].market):
-<<<<<<< HEAD
-                self.primary_base_balance -= float(sell_order_created_event.amount)
-=======
                 self.primary_base_balance -= sell_order_created_event.amount
->>>>>>> 90027668
                 num_seconds = random.randint(30,50)
                 expiration_time = datetime.timestamp(datetime.now() + timedelta(seconds=num_seconds))
                 self.marked_for_deletion[order_id]["time"] = expiration_time
@@ -484,17 +447,6 @@
                 if order_id not in self.has_been_offset:
                     self.total_trading_volume += buy_order_completed_event.quote_asset_amount
                     self.trades_executed += 1
-<<<<<<< HEAD
-                    self.avg_buy_price[0] += float(buy_order_completed_event.quote_asset_amount)
-                    self.avg_buy_price[1] += float(buy_order_completed_event.base_asset_amount)
-                    self.amount_to_offset += float(buy_order_completed_event.base_asset_amount)
-                    self.primary_base_balance += float(buy_order_completed_event.base_asset_amount)
-                    if order_id in self.marked_for_deletion.keys():
-                        order = self.marked_for_deletion[order_id]
-                        self.buys_to_replace.append(order["rank"])
-                    self.primary_base_total_balance += float(buy_order_completed_event.base_asset_amount)
-                    self.primary_quote_total_balance -= float(buy_order_completed_event.quote_asset_amount)
-=======
                     self.avg_buy_price[0] += buy_order_completed_event.quote_asset_amount
                     self.avg_buy_price[1] += buy_order_completed_event.base_asset_amount
                     previous_amount_to_offset = self.amount_to_offset
@@ -507,7 +459,6 @@
                         self.buys_to_replace.append(order["rank"])
                     self.primary_base_total_balance += buy_order_completed_event.base_asset_amount
                     self.primary_quote_total_balance -= buy_order_completed_event.quote_asset_amount
->>>>>>> 90027668
                     self.has_been_offset.append(f"{order_id}COMPLETE")
                     price = buy_order_completed_event.quote_asset_amount/buy_order_completed_event.base_asset_amount
                     self.slack_order_filled_message(self.primary_market_pairs[0].market.name, buy_order_completed_event.base_asset_amount, price, True)
@@ -550,17 +501,6 @@
                 if order_id not in self.has_been_offset:
                     self.total_trading_volume += sell_order_completed_event.quote_asset_amount
                     self.trades_executed += 1
-<<<<<<< HEAD
-                    self.avg_sell_price[0] += float(sell_order_completed_event.quote_asset_amount)
-                    self.avg_sell_price[1] += float(sell_order_completed_event.base_asset_amount)
-                    self.amount_to_offset -= float(sell_order_completed_event.base_asset_amount)
-                    self.primary_quote_balance += float(sell_order_completed_event.quote_asset_amount)
-                    if order_id in self.marked_for_deletion.keys():
-                        order = self.marked_for_deletion[order_id]
-                        self.sells_to_replace.append(order["rank"])
-                    self.primary_quote_total_balance += float(sell_order_completed_event.quote_asset_amount)
-                    self.primary_base_total_balance -= float(sell_order_completed_event.base_asset_amount)
-=======
                     self.avg_sell_price[0] += sell_order_completed_event.quote_asset_amount
                     self.avg_sell_price[1] += sell_order_completed_event.base_asset_amount
                     previous_amount_to_offset = self.amount_to_offset
@@ -573,7 +513,6 @@
                         self.sells_to_replace.append(order["rank"])
                     self.primary_quote_total_balance += sell_order_completed_event.quote_asset_amount
                     self.primary_base_total_balance -= sell_order_completed_event.base_asset_amount
->>>>>>> 90027668
                     self.has_been_offset.append(f"{order_id}COMPLETE")
                     price = sell_order_completed_event.quote_asset_amount/sell_order_completed_event.base_asset_amount
                     self.slack_order_filled_message(self.primary_market_pairs[0].market.name, sell_order_completed_event.base_asset_amount, price, False)
@@ -783,27 +722,6 @@
 
         asks = list(market_pair.order_book_ask_entries())
         best_ask = asks[0]
-<<<<<<< HEAD
-
-        midpoint = float(best_ask.price + best_bid.price)/2.0
-        threshold = 0.0001 * self.previous_buys[0]
-
-        #TODO make these thresholds dynamic and sensible
-        if (abs(float(best_bid.price) - self.previous_buys[0]) > threshold):
-            self.previous_buys[0] = float(best_bid.price)
-            if 0 not in self.bid_replace_ranks:
-                self.bid_replace_ranks.append(0)
-
-        if (self.best_bid_start == 0):
-            self.best_bid_start = best_bid.price
-
-        threshold = 0.0001 * self.previous_sells[0]
-        if (abs(float(best_ask.price) - self.previous_sells[0]) > threshold):
-            self.previous_sells[0] = float(best_ask.price)
-            if 0 not in self.ask_replace_ranks:
-                self.ask_replace_ranks.append(0)
-=======
->>>>>>> 90027668
 
         midpoint = best_ask.price + best_bid.price/Decimal(2)
         #TODO Make this configurable
@@ -837,17 +755,10 @@
                 current_level += 1
                 bid_levels.append({"price": bids[i].price, "amount": bids[i].amount})
                 current_bid_price = bids[i].price
-<<<<<<< HEAD
-                threshold = self.previous_buys[current_level] * (midpoint - self.previous_buys[current_level]) * 0.0001
-
-                if (abs(float(current_bid_price) - self.previous_buys[current_level]) > threshold):
-                    self.previous_buys[current_level] = float(current_bid_price)
-=======
                 threshold = self.previous_buys[current_level] * (midpoint - self.previous_buys[current_level]) * Decimal(0.0005)
 
                 if (abs(current_bid_price - self.previous_buys[current_level]) > threshold):
                     self.previous_buys[current_level] = current_bid_price
->>>>>>> 90027668
                     if current_level not in self.bid_replace_ranks:
                         self.bid_replace_ranks.append(current_level)
                 i += 1
@@ -865,15 +776,9 @@
                 current_level += 1
                 ask_levels.append({"price": asks[i].price, "amount": asks[i].amount})
                 current_ask_price = asks[i].price
-<<<<<<< HEAD
-                threshold = self.previous_sells[current_level] * (self.previous_sells[current_level] - midpoint) * 0.0001
-                if (abs(float(current_ask_price) - self.previous_sells[current_level]) > threshold):
-                    self.previous_sells[current_level] = float(current_ask_price)
-=======
                 threshold = self.previous_sells[current_level] * (self.previous_sells[current_level] - midpoint) * Decimal(0.0005)
                 if (abs(current_ask_price - self.previous_sells[current_level]) > threshold):
                     self.previous_sells[current_level] = current_ask_price
->>>>>>> 90027668
                     if current_level not in self.ask_replace_ranks:
                         self.ask_replace_ranks.append(current_level)
                 i += 1
@@ -881,12 +786,6 @@
         self.cycle_number += 1
         self.cycle_number %= 10
 
-<<<<<<< HEAD
-        self.logger().warning(f"{self.buys_to_replace}")
-        self.logger().warning(f"{self.sells_to_replace}")
-
-=======
->>>>>>> 90027668
         if self.cycle_number == 8:
             current_time = datetime.timestamp(datetime.now())
             time_elapsed = current_time - self.start_time
@@ -939,14 +838,9 @@
         for j in range(0,len(self.ask_amount_percents)):
             self.ask_amounts[j] = (self.ask_amount_percents[j] * available_base_exposure)
 
-<<<<<<< HEAD
-        #TODO make this first condition less arbitrary!
-        if ((len(self.bid_replace_ranks) > 0) or (self.cycle_number == 0)):
-=======
         no_more_bids = (self.amount_to_offset > self.max_offsetting_exposure)
 
         if ((len(self.bid_replace_ranks) > 0) or (self.cycle_number == 0) or (no_more_bids)):
->>>>>>> 90027668
             self.primary_best_bid = adjusted_bid
             bid_inc = self.primary_best_bid * self.spread_percent
             for order_id in self.marked_for_deletion.keys():
@@ -954,104 +848,13 @@
                 if (order["is_buy"] == True):
                     if "time" in order:
                         current_time = datetime.timestamp(datetime.now())
-<<<<<<< HEAD
-                        if (order["time"] < current_time) or (order["rank"] in self.bid_replace_ranks):
-=======
                         if (order["time"] < current_time) or (order["rank"] in self.bid_replace_ranks) or no_more_bids:
->>>>>>> 90027668
                             try:
                                 self.c_cancel_order(primary_market_pair,order_id)
                             except:
                                 break
 
             self.bid_replace_ranks.clear()
-<<<<<<< HEAD
-
-            if 0 in self.buys_to_replace:
-                self.buys_to_replace.remove(0)
-                amount = Decimal(min(best_bid.amount, (self.bid_amounts[0])))
-                amount = max(amount, Decimal(self.min_primary_amount))
-
-                fee_object = primary_market.c_get_fee(
-                        primary_market_pair.base_asset,
-                        primary_market_pair.quote_asset,
-                        OrderType.LIMIT,
-                        TradeType.BUY,
-                        amount,
-                        adjusted_bid
-                    )
-            
-                total_flat_fees = self.c_sum_flat_fees(primary_market_pair.quote_asset,
-                                                           fee_object.flat_fees)
-                fixed_cost_per_unit = total_flat_fees / amount                                                       
-
-                price_tx = Decimal(adjusted_bid) / (Decimal(1) + fee_object.percent) - fixed_cost_per_unit
-                quant_price = primary_market.c_quantize_order_price(primary_market_pair.trading_pair, price_tx)
-                quant_amount = primary_market.c_quantize_order_amount(primary_market_pair.trading_pair, amount)
-
-                while (not self.c_ready_for_new_orders([primary_market_pair])):
-                    continue
-                try:
-                    if (min(primary_market.get_available_balance(primary_market_pair.quote_asset),self.primary_quote_balance) >
-                      quant_price * quant_amount) and (self.check_flat_fee_coverage(primary_market, fee_object.flat_fees)):
-                        order_id = self.c_buy_with_specific_market(primary_market_pair,Decimal(quant_amount),OrderType.LIMIT,Decimal(quant_price))
-                        self.marked_for_deletion[order_id] = {"is_buy": True,
-                                                              "rank": 0}
-                    else:
-                        self.logger().warning(f"INSUFFICIENT FUNDS for buy on {primary_market.name}")
-                        self.slack_insufficient_funds_message(primary_market.name, primary_market_pair.quote_asset)
-                except:
-                    pass
-
-            price = self.primary_best_bid
-            for i in range(0,len(self.bid_amounts) - 1):
-                price -= bid_inc
-                if (i+1) in self.buys_to_replace:
-                    self.buys_to_replace.remove(i+1)
-                    if len(bids) > (i + 1):
-                        bid_price = bids[i+1]["price"]
-                        bid_amount = bids[i+1]["amount"]
-                    else:
-                        bid_price = float("inf")
-                        bid_amount = float("inf")
-                    min_price = min(price, bid_price)
-                    amount = Decimal(min(bid_amount, (self.bid_amounts[i+1])))
-                    amount = max(amount, Decimal(self.min_primary_amount))
-
-                    fee_object = primary_market.c_get_fee(
-                        primary_market_pair.base_asset,
-                        primary_market_pair.quote_asset,
-                        OrderType.LIMIT,
-                        TradeType.BUY,
-                        amount,
-                        min_price
-                    )
-
-                    total_flat_fees = self.c_sum_flat_fees(primary_market_pair.quote_asset,
-                                                               fee_object.flat_fees)
-
-                    fixed_cost_per_unit = total_flat_fees / amount
-
-                    min_price = Decimal(min_price) / (Decimal(1) + fee_object.percent) - fixed_cost_per_unit
-                    quant_price = primary_market.c_quantize_order_price(primary_market_pair.trading_pair, min_price)
-                    quant_amount = primary_market.c_quantize_order_amount(primary_market_pair.trading_pair, amount)
-
-                    while (not self.c_ready_for_new_orders([primary_market_pair])):
-                        continue
-                    try:
-                        if (min(primary_market.get_available_balance(primary_market_pair.quote_asset),self.primary_quote_balance) >
-                          quant_price * quant_amount) and (self.check_flat_fee_coverage(primary_market, fee_object.flat_fees)):
-                              order_id = self.c_buy_with_specific_market(primary_market_pair,Decimal(quant_amount),OrderType.LIMIT,Decimal(quant_price))
-                              self.marked_for_deletion[order_id] = {"is_buy": True,
-                                                                    "rank": (i+1)}
-                        else:
-                            self.logger().warning(f"INSUFFICIENT FUNDS for buy on {primary_market.name}")
-                            self.slack_insufficient_funds_message(primary_market.name, primary_market_pair.quote_asset)
-                    except:
-                        break
-
-        if (len(self.ask_replace_ranks) > 0) or (self.cycle_number == 5):
-=======
             if not no_more_bids:
                 if 0 in self.buys_to_replace:
                     self.buys_to_replace.remove(0)
@@ -1143,7 +946,6 @@
         no_more_asks = self.amount_to_offset < (-1) * (self.max_offsetting_exposure)
 
         if (len(self.ask_replace_ranks) > 0) or (self.cycle_number == 5) or no_more_asks:
->>>>>>> 90027668
             self.primary_best_ask = adjusted_ask
             ask_inc = self.primary_best_ask * self.spread_percent
             for order_id in self.marked_for_deletion.keys():
@@ -1151,11 +953,7 @@
                 if (order["is_buy"] == False):
                     if "time" in order:
                         current_time = datetime.timestamp(datetime.now())
-<<<<<<< HEAD
-                        if (order["time"] < current_time) or (order["rank"] in self.ask_replace_ranks):
-=======
                         if (order["time"] < current_time) or (order["rank"] in self.ask_replace_ranks) or no_more_asks:
->>>>>>> 90027668
                             try:
                                 self.c_cancel_order(primary_market_pair,order_id)
                             except:                            
@@ -1163,91 +961,6 @@
 
             self.ask_replace_ranks.clear()
 
-<<<<<<< HEAD
-            if 0 in self.sells_to_replace:
-                self.sells_to_replace.remove(0)
-                amount = Decimal(min(best_ask.amount, self.ask_amounts[0]))
-                amount = max(amount, Decimal(self.min_primary_amount))
-
-                fee_object = primary_market.c_get_fee(
-                        primary_market_pair.base_asset,
-                        primary_market_pair.quote_asset,
-                        OrderType.LIMIT,
-                        TradeType.SELL,
-                        amount,
-                        adjusted_ask
-                    )
-
-                total_flat_fees = self.c_sum_flat_fees(primary_market_pair.quote_asset,
-                                                           fee_object.flat_fees)
-                fixed_cost_per_unit = total_flat_fees / amount                                                       
-
-                price_tx = Decimal(adjusted_ask) / (Decimal(1) - fee_object.percent) + fixed_cost_per_unit
-
-                quant_price = primary_market.c_quantize_order_price(primary_market_pair.trading_pair, price_tx)
-                quant_amount = primary_market.c_quantize_order_amount(primary_market_pair.trading_pair, amount)
-                while (not self.c_ready_for_new_orders([primary_market_pair])):
-                    continue
-                try:
-                    if (min(primary_market.get_available_balance(primary_market_pair.base_asset),self.primary_base_balance) >
-                      quant_amount) and (self.check_flat_fee_coverage(primary_market, fee_object.flat_fees)):
-                          order_id = self.c_sell_with_specific_market(primary_market_pair,Decimal(quant_amount),OrderType.LIMIT,Decimal(quant_price))
-                          self.marked_for_deletion[order_id] = {"is_buy": False,
-                                                                "rank": 0}
-                    else:
-                        self.logger().warning(f"INSUFFICIENT FUNDS for sell on {primary_market.name}")
-                        self.slack_insufficient_funds_message(primary_market.name, primary_market_pair.base_asset)
-                except:
-                    pass
-    
-            price = self.primary_best_ask
-            for i in range(0,len(self.ask_amounts) - 1):
-                price += ask_inc
-                if (i+1) in self.sells_to_replace:
-                    self.sells_to_replace.remove(i+1)
-                    if len(asks) > (i + 1):
-                        ask_price = asks[i+1]["price"]
-                        ask_amount = asks[i+1]["amount"]
-                    else:
-                        ask_price = 0
-                        ask_amount = float("inf")
-                    max_price = max(price, ask_price)
-                    amount = Decimal(min(ask_amount, self.ask_amounts[i+1]))
-                    amount = max(amount, Decimal(self.min_primary_amount))
-                    #TODO ensure that this doesn't overexpose the trader
-    
-                    fee_object = primary_market.c_get_fee(
-                        primary_market_pair.base_asset,
-                        primary_market_pair.quote_asset,
-                        OrderType.LIMIT,
-                        TradeType.SELL,
-                        amount,
-                        max_price
-                    )
-                
-                    total_flat_fees = self.c_sum_flat_fees(primary_market_pair.quote_asset,
-                                                               fee_object.flat_fees)
-    
-                    fixed_cost_per_unit = total_flat_fees / amount                                                           
-    
-                    max_price = Decimal(max_price) / (Decimal(1) - fee_object.percent) + fixed_cost_per_unit
-                    quant_price = primary_market.c_quantize_order_price(primary_market_pair.trading_pair, max_price)
-                    quant_amount = primary_market.c_quantize_order_amount(primary_market_pair.trading_pair, amount)
-
-                    while (not self.c_ready_for_new_orders([primary_market_pair])):
-                        continue
-                    try:
-                        if (min(primary_market.get_available_balance(primary_market_pair.base_asset),self.primary_base_balance) >
-                          quant_amount) and (self.check_flat_fee_coverage(primary_market, fee_object.flat_fees)):
-                            order_id = self.c_sell_with_specific_market(primary_market_pair,Decimal(quant_amount),OrderType.LIMIT,Decimal(quant_price))
-                            self.marked_for_deletion[order_id] = {"is_buy": False,
-                                                                  "rank": (i+1)}
-                        else:
-                            self.logger().warning(f"INSUFFICIENT FUNDs for sell on {primary_market.name}!")
-                            self.slack_insufficient_funds_message(primary_market.name, primary_market_pair.base_asset)
-                    except:
-                        break
-=======
             if not no_more_asks:
 
                 if 0 in self.sells_to_replace:
@@ -1336,7 +1049,6 @@
                                 self.sells_to_replace.append(i+1)
                         except:
                             break
->>>>>>> 90027668
 
     def adjust_mirrored_orderbook(self,mirrored_market_pair,best_bid,best_ask):
         if (abs(self.amount_to_offset) > self.max_offsetting_exposure):
