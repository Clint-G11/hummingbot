--- conflicted
+++ resolved
@@ -606,11 +606,7 @@
         self.cycle_number += 1
         self.cycle_number %= 10
         if ((self.cycle_number % 2) == 0):
-<<<<<<< HEAD
-            self.logger().warning(f"{self.amount_to_offset}")
-=======
             self.logger().info(f"Amount to offset: {self.amount_to_offset}")
->>>>>>> 21e57594
         self.adjust_primary_orderbook(primary_market_pair, best_bid, best_ask, bid_levels, ask_levels)
         if (self.two_sided_mirroring):
             self.adjust_mirrored_orderbook(market_pair, best_bid, best_ask)
