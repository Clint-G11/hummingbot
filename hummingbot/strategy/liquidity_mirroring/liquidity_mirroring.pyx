# distutils: language=c++
from slack_pusher import SlackPusher
import logging
from decimal import Decimal
from threading import Lock
import os
import conf
import time
import pandas as pd
from typing import (
    List,
    Tuple,
)
from datetime import datetime, timedelta
from hummingbot.core.utils.async_utils import safe_ensure_future
from hummingbot.market.market_base cimport MarketBase
from hummingbot.core.event.events import (
    TradeType,
    OrderType,
)
from hummingbot.core.data_type.market_order import MarketOrder
from hummingbot.core.data_type.order_book import OrderBook
from hummingbot.core.network_iterator import NetworkStatus
from hummingbot.strategy import market_trading_pair_tuple
from hummingbot.strategy.strategy_base import StrategyBase
from hummingbot.strategy.market_trading_pair_tuple import MarketTradingPairTuple
from hummingbot.strategy.liquidity_mirroring.liquidity_mirroring_market_pair import LiquidityMirroringMarketPair
from hummingbot.core.utils.exchange_rate_conversion import ExchangeRateConversion

NaN = float("nan")
s_decimal_0 = Decimal(0)
as_logger = None


cdef class LiquidityMirroringStrategy(StrategyBase):
    OPTION_LOG_STATUS_REPORT = 1 << 0
    OPTION_LOG_CREATE_ORDER = 1 << 1
    OPTION_LOG_ORDER_COMPLETED = 1 << 2
    OPTION_LOG_PROFITABILITY_STEP = 1 << 3
    OPTION_LOG_FULL_PROFITABILITY_STEP = 1 << 4
    OPTION_LOG_INSUFFICIENT_ASSET = 1 << 5
    OPTION_LOG_ALL = 0xfffffffffffffff
    MARKET_ORDER_MAX_TRACKING_TIME = 0.4 * 10
    FAILED_ORDER_COOL_OFF_TIME = 0.0

    CANCEL_EXPIRY_DURATION = 60.0
    @classmethod
    def logger(cls):
        global as_logger
        if as_logger is None:
            as_logger = logging.getLogger(__name__)
        return as_logger

    def __init__(self,
                 primary_market_pairs: List[MarketTradingPairTuple],
                 mirrored_market_pairs: List[MarketTradingPairTuple],
                 two_sided_mirroring: bool,
                 spread_percent: float,
                 max_exposure_base: float,
                 max_exposure_quote: float,
                 max_loss: float,
                 max_total_loss: float,
                 equivalent_tokens: list,
                 min_primary_amount: float,
                 min_mirroring_amount: float,
                 bid_amount_percents: list,
                 ask_amount_percents: list,
                 slack_hook: str,
                 logging_options: int = OPTION_LOG_ORDER_COMPLETED,
                 status_report_interval: float = 60.0,
                 next_trade_delay_interval: float = 15.0,
                 failed_order_tolerance: int = 100):
        """
        :param market_pairs: list liquidity mirroring market pairs
        :param logging_options: select the types of logs to output
        :param status_report_interval: how often to report network connection related warnings, if any
        :param next_trade_delay_interval: cool off period between trades
        :param failed_order_tolerance: number of failed orders to force stop the strategy when exceeded
        """

        super().__init__()
        self._logging_options = logging_options
        self.primary_market_pairs = primary_market_pairs
        self.mirrored_market_pairs = mirrored_market_pairs
        
        self._all_markets_ready = False
        self._status_report_interval = status_report_interval
        self._last_timestamp = 0
        self._next_trade_delay = next_trade_delay_interval
        self._last_trade_timestamps = {}
        self._failed_order_tolerance = failed_order_tolerance
        self._cool_off_logged = False
        self.two_sided_mirroring = two_sided_mirroring
        self._failed_market_order_count = 0
        self._last_failed_market_order_timestamp = 0
                                                                
        cdef:
            set all_markets = {
                primary_market_pairs[0].market,
                mirrored_market_pairs[0].market
            }

        self.c_add_markets(list(all_markets))
        
        # initialize the bounds of the orderbooks
        self.primary_best_bid = 0.0
        self.primary_best_ask = float("inf")
        self.mirrored_best_bid = 0.0
        self.mirrored_best_ask = float("inf")

        self.spread_percent = spread_percent
        self.max_exposure_base = max_exposure_base
        self.max_exposure_quote = max_exposure_quote

        self.bid_amount_percents = bid_amount_percents
        self.ask_amount_percents = ask_amount_percents

        self.bid_amounts = []
        self.ask_amounts = []
        for amount in self.bid_amount_percents:
            self.bid_amounts.append(amount * self.max_exposure_quote)
        for amount in self.ask_amount_percents:
            self.ask_amounts.append(amount * self.max_exposure_base)

        self.outstanding_offsets = {}
        self.max_loss = max_loss
        self.equivalent_tokens = equivalent_tokens
        self.current_total_offset_loss = 0
        self.amount_to_offset = 0
        self.max_total_loss = max_total_loss
        self.avg_sell_price = [0,0]
        self.avg_buy_price = [0,0]
        self.offset_base_exposure = 0
        self.offset_quote_exposure = 0

        self.primary_base_balance = 0

        self.primary_quote_balance = 0

        self.mirrored_base_balance = 0

        self.mirrored_quote_balance = 0
        self.balances_set = False     

        self.min_primary_amount = min_primary_amount
        self.min_mirroring_amount = min_mirroring_amount
        self.total_trading_volume = 0
        self.trades_executed = 0

        self.marked_for_deletion = []
        self.has_been_offset = []

        cur_dir = os.getcwd()
        nonce = datetime.timestamp(datetime.now()) * 1000
        filename = os.path.join(cur_dir, 'logs', f'lm-performance-{nonce}.log')
        self.performance_logger = logging.getLogger()
        self.performance_logger.addHandler(logging.FileHandler(filename))

        self.best_bid_start = 0
        self.slack_url = slack_hook
        self.cycle_number = 0
        self.start_time = datetime.timestamp(datetime.now())

    @property
    def tracked_taker_orders(self) -> List[Tuple[MarketBase, MarketOrder]]:
        return self._sb_order_tracker.tracked_taker_orders

    @property
    def tracked_taker_orders_data_frame(self) -> List[pd.DataFrame]:
        return self._sb_order_tracker.tracked_taker_orders_data_frame

    def format_status(self) -> str:
        cdef:
            list lines = []
            list warning_lines = []
        total_balance = 0
        for market_pair in (self.primary_market_pairs + self.mirrored_market_pairs):
            warning_lines.extend(self.network_warning([market_pair]))
            markets_df = self.market_status_data_frame([market_pair])
            lines.extend(["", "  Markets:"] +
                         ["    " + line for line in str(markets_df).split("\n")])

            assets_df = self.wallet_balance_data_frame([market_pair])
            lines.extend(["", "  Assets:"] +
                         ["    " + line for line in str(assets_df).split("\n")])
            total_balance += assets_df['Total Balance']

            warning_lines.extend(self.balance_warning([market_pair]))
        
        mirrored_market_df = self.market_status_data_frame([self.mirrored_market_pairs[0]])
        mult = mirrored_market_df["Best Bid Price"]

        profit = float((total_balance[0] * mult) - (self.initial_base_amount * self.best_bid_start)) + float(total_balance[1] - self.initial_quote_amount)
        portfolio = float((total_balance[0] * mult) - (self.initial_base_amount * mult)) + float(total_balance[1] - self.initial_quote_amount)  
        current_time = datetime.now().isoformat()
        lines.extend(["", f"   Time: {current_time}"])
        lines.extend(["", f"   Executed Trades: {self.trades_executed}"])
        lines.extend(["", f"   Total Trade Volume: {self.total_trading_volume}"])
        lines.extend(["", f"   Total Balance ({self.primary_market_pairs[0].base_asset}): {total_balance[0]}"])
        lines.extend(["", f"   Total Balance ({self.primary_market_pairs[0].quote_asset}): {total_balance[1]}"])
        lines.extend(["", f"   Overall Change in Holdings: {profit}"])
        lines.extend(["", f"   Increase in Portfolio: {portfolio}"])
        lines.extend(["", f"   Amount to offset (in base currency): {self.amount_to_offset}"])
        if len(warning_lines) > 0:
            lines.extend(["", "  *** WARNINGS ***"] + warning_lines)

        return "\n".join(lines)

    def slack_order_filled_message(self, market: str, amount: float, price: float, is_buy: bool):
        if is_buy:
            buy_sell = "BUY"
        else:
            buy_sell = "SELL"

        msg = {"msg_type": "order filled", "data": {"market": market, "price": price, "amount": amount, "buy/sell": buy_sell}}

        #SlackPusher(self.slack_url, str(msg))

    def slack_insufficient_funds_message(self, market: str, asset: str):
        msg = f"{asset} balance low on {market}"
        SlackPusher(self.slack_url, msg)

    cdef c_tick(self, double timestamp):
        """
        Clock tick entry point.

        For liquidity mirroring strategy, this function simply checks for the readiness and connection status of markets, and
        then delegates the processing of each market pair to c_process_market_pair().

        :param timestamp: current tick timestamp
        """
        StrategyBase.c_tick(self, timestamp)

        cdef:
            int64_t current_tick = <int64_t>(timestamp // self._status_report_interval)
            int64_t last_tick = <int64_t>(self._last_timestamp // self._status_report_interval)
            bint should_report_warnings = ((current_tick > last_tick) and
                                           (self._logging_options & self.OPTION_LOG_STATUS_REPORT))
        try:
            if not self._all_markets_ready:
                self._all_markets_ready = all([market.ready for market in self._sb_markets])
                if not self._all_markets_ready:
                    # Markets not ready yet. Don't do anything.
                    if should_report_warnings:
                        self.logger().warning(f"Markets are not ready. No trading is permitted.")
                    return
                else:
                    if self.OPTION_LOG_STATUS_REPORT:
                        self.logger().info(f"Markets are ready. Trading started.")
            if not self.balances_set:
                primary_market = self.primary_market_pairs[0].market
                mirrored_market = self.mirrored_market_pairs[0].market
                primary_base_asset = self.primary_market_pairs[0].base_asset
                primary_quote_asset = self.primary_market_pairs[0].quote_asset
                mirrored_base_asset = self.mirrored_market_pairs[0].base_asset
                mirrored_quote_asset = self.mirrored_market_pairs[0].quote_asset
                while self.primary_base_balance == 0:
                    self.primary_base_balance = primary_market.get_available_balance(primary_base_asset)
                while self.primary_quote_balance == 0:
                    self.primary_quote_balance = primary_market.get_available_balance(primary_quote_asset)
                while self.mirrored_base_balance == 0:
                    self.mirrored_base_balance = mirrored_market.get_available_balance(mirrored_base_asset)
                while self.mirrored_quote_balance == 0:
                    self.mirrored_quote_balance = mirrored_market.get_available_balance(mirrored_quote_asset)
                assets_df = self.wallet_balance_data_frame([self.mirrored_market_pairs[0]])
                total_balance = assets_df['Total Balance']
                assets_df = self.wallet_balance_data_frame([self.primary_market_pairs[0]])
                total_balance += assets_df['Total Balance']
                self.initial_base_amount = total_balance[0]
                self.initial_quote_amount = total_balance[1]
                self.balances_set = True

            if not all([market.network_status is NetworkStatus.CONNECTED for market in self._sb_markets]):
                if should_report_warnings:
                    self.logger().warning(f"Markets are not all online. No trading is permitted.")
                return
            if (self.current_total_offset_loss < self.max_total_loss):
                for market_pair in self.mirrored_market_pairs:
                    self.c_process_market_pair(market_pair)
            else:
                self.logger().warning("Too much total offset loss!")
        finally:
            self._last_timestamp = timestamp

    cdef c_did_fill_order(self, object order_filled_event):
        cdef:
            str order_id = order_filled_event.order_id
            object market_trading_pair_tuple = self._sb_order_tracker.c_get_market_pair_from_order_id(order_id)
        if market_trading_pair_tuple is not None:
            if order_filled_event.trade_type == TradeType.BUY:
                self.total_trading_volume += float(order_filled_event.amount)
                self.trades_executed += 1
                if market_trading_pair_tuple.market == self.primary_market_pairs[0].market:
                    if f"{order_id}COMPLETE" not in self.has_been_offset:
                        self.avg_buy_price[0] += float(order_filled_event.price * order_filled_event.amount)
                        self.avg_buy_price[1] += float(order_filled_event.amount)
                        self.amount_to_offset += float(order_filled_event.amount)
                        self.primary_base_balance += float(order_filled_event.amount)
                        self.has_been_offset.append(order_id)
                        self.slack_order_filled_message(self.primary_market_pairs[0].market.name, float(order_filled_event.amount), float(order_filled_event.price), True)
                    else:
                        self.has_been_offset.remove(f"{order_id}COMPLETE")
                else:
                    if f"{order_id}COMPLETE" not in self.has_been_offset:
                        if (self.avg_sell_price[1] > 0):
                                true_average = Decimal(self.avg_sell_price[0]/self.avg_sell_price[1])
                        else:
                            true_average = Decimal(0)
                        self.current_total_offset_loss += float((order_filled_event.price * order_filled_event.amount) - (order_filled_event.amount * true_average))
                        self.amount_to_offset += float(order_filled_event.amount)
                        self.offset_quote_exposure -= float(order_filled_event.amount)
                        self.mirrored_base_balance += float(order_filled_event.amount) 
                        self.has_been_offset.append(order_id)
                        self.slack_order_filled_message(self.mirrored_market_pairs[0].market.name, float(order_filled_event.amount), float(order_filled_event.price), True)
                    else:
                        self.has_been_offset.remove(f"{order_id}COMPLETE")
                if self._logging_options & self.OPTION_LOG_ORDER_COMPLETED:
                    self.log_with_clock(logging.INFO,
                    f"Limit order filled on {market_trading_pair_tuple[0].name}: {order_id}")
            elif order_filled_event.trade_type == TradeType.SELL:
                self.total_trading_volume += float(order_filled_event.amount)
                self.trades_executed += 1
                if market_trading_pair_tuple.market == self.primary_market_pairs[0].market:
                    if f"{order_id}COMPLETE" not in self.has_been_offset:
                        self.avg_sell_price[0] += float(order_filled_event.price * order_filled_event.amount)
                        self.avg_sell_price[1] += float(order_filled_event.amount)
                        self.amount_to_offset -= float(order_filled_event.amount)
                        self.primary_quote_balance += float(order_filled_event.price * order_filled_event.amount)
                        self.has_been_offset.append(order_id)
                        self.slack_order_filled_message(self.primary_market_pairs[0].market.name, float(order_filled_event.amount), float(order_filled_event.price), False)
                    else:
                        self.has_been_offset.remove(f"{order_id}COMPLETE")
                else:
                    if f"{order_id}COMPLETE" not in self.has_been_offset:
                        if (self.avg_buy_price[1] > 0):
                                true_average = Decimal(self.avg_buy_price[0]/self.avg_buy_price[1])
                        else:
                            true_average = Decimal(0)
                        self.current_total_offset_loss -= float((order_filled_event.amount * order_filled_event.price) - (order_filled_event.amount * true_average))
                        self.amount_to_offset -= float(order_filled_event.amount)
                        self.offset_base_exposure -= float(order_filled_event.amount)
                        self.mirrored_quote_balance += float(order_filled_event.price * order_filled_event.amount)
                        self.has_been_offset.append(order_id)
                        self.slack_order_filled_message(self.mirrored_market_pairs[0].market.name, float(order_filled_event.amount), float(order_filled_event.price), False)
                    else:
                        self.has_been_offset.remove(f"{order_id}COMPLETE")
                if self._logging_options & self.OPTION_LOG_ORDER_COMPLETED:
                    self.log_with_clock(logging.INFO,
                        f"Limit order filled on {market_trading_pair_tuple[0].name}: {order_id}")
        for order in self.has_been_offset:
            if not (order == order_id):
                self.has_been_offset.remove(order)

    cdef c_did_create_buy_order(self, object buy_order_created_event):
        cdef:
            str order_id = buy_order_created_event.order_id
            object market_trading_pair_tuple = self._sb_order_tracker.c_get_market_pair_from_order_id(order_id)
        if market_trading_pair_tuple is not None:
            if (market_trading_pair_tuple.market == self.primary_market_pairs[0].market):
                self.primary_quote_balance -= float(buy_order_created_event.amount * buy_order_created_event.price)
                expiration_time = datetime.timestamp(datetime.now() + timedelta(seconds=2)) 
                self.marked_for_deletion.append({"id": order_id, "is_buy": True, "time": expiration_time })
            elif (market_trading_pair_tuple.market == self.mirrored_market_pairs[0].market):
                self.mirrored_quote_balance -= float(buy_order_created_event.amount * buy_order_created_event.price)

    cdef c_did_create_sell_order(self, object sell_order_created_event):
        cdef:
            str order_id = sell_order_created_event.order_id
            object market_trading_pair_tuple = self._sb_order_tracker.c_get_market_pair_from_order_id(order_id)
        if market_trading_pair_tuple is not None:
            if (market_trading_pair_tuple.market == self.primary_market_pairs[0].market):
                self.primary_base_balance -= float(sell_order_created_event.amount)
                expiration_time = datetime.timestamp(datetime.now() + timedelta(seconds=2))
                self.marked_for_deletion.append({"id": order_id, "is_buy": False, "time": expiration_time })
            elif (market_trading_pair_tuple.market == self.mirrored_market_pairs[0].market):
                self.mirrored_base_balance -= float(sell_order_created_event.amount)

    cdef c_did_complete_buy_order(self, object buy_order_completed_event):
        """
        Output log for completed buy order.

        :param buy_order_completed_event: Order completed event
        """
        cdef:
            str order_id = buy_order_completed_event.order_id
            object market_trading_pair_tuple = self._sb_order_tracker.c_get_market_pair_from_order_id(order_id)
        if market_trading_pair_tuple is not None:         
            if market_trading_pair_tuple.market == self.primary_market_pairs[0].market:
                if order_id not in self.has_been_offset:
                    self.total_trading_volume += float(buy_order_completed_event.quote_asset_amount)
                    self.trades_executed += 1
                    self.avg_buy_price[0] += float(buy_order_completed_event.quote_asset_amount)
                    self.avg_buy_price[1] += float(buy_order_completed_event.base_asset_amount)
                    self.amount_to_offset += float(buy_order_completed_event.base_asset_amount)
                    self.primary_base_balance += float(buy_order_completed_event.base_asset_amount)
                    self.has_been_offset.append(f"{order_id}COMPLETE")
                    price = float(buy_order_completed_event.quote_asset_amount/buy_order_completed_event.base_asset_amount)
                    self.slack_order_filled_message(self.primary_market_pairs[0].market.name, float(buy_order_completed_event.base_asset_amount), price, True)
            else:
                if order_id not in self.has_been_offset:
                    self.total_trading_volume += float(buy_order_completed_event.quote_asset_amount)
                    self.trades_executed += 1
                    if (self.avg_sell_price[1] > 0):
                            true_average = Decimal(self.avg_sell_price[0]/self.avg_sell_price[1])
                    else:
                        true_average = Decimal(0)
                    self.current_total_offset_loss += float(buy_order_completed_event.quote_asset_amount - (buy_order_completed_event.base_asset_amount * true_average))
                    self.amount_to_offset += float(buy_order_completed_event.base_asset_amount)
                    self.offset_quote_exposure -= float(buy_order_completed_event.quote_asset_amount)
                    self.mirrored_base_balance += float(buy_order_completed_event.base_asset_amount)
                    self.has_been_offset.append(f"{order_id}COMPLETE")
                    price = float(buy_order_completed_event.quote_asset_amount/buy_order_completed_event.base_asset_amount)
                    self.slack_order_filled_message(self.primary_market_pairs[0].market.name, float(buy_order_completed_event.base_asset_amount), price, True)
            if self._logging_options & self.OPTION_LOG_ORDER_COMPLETED:
                self.log_with_clock(logging.INFO,
                                    f"Limit order completed on {market_trading_pair_tuple[0].name}: {order_id}")
            for order in self.marked_for_deletion:
                if order["id"] == order_id:
                    self.marked_for_deletion.remove(order)
                    break

    cdef c_did_complete_sell_order(self, object sell_order_completed_event):
        """
        Output log for completed sell order.

        :param sell_order_completed_event: Order completed event
        """
        cdef:
            str order_id = sell_order_completed_event.order_id
            object market_trading_pair_tuple = self._sb_order_tracker.c_get_market_pair_from_order_id(order_id)
        if market_trading_pair_tuple is not None:
            if market_trading_pair_tuple.market == self.primary_market_pairs[0].market:
                if order_id not in self.has_been_offset:
                    self.total_trading_volume += float(sell_order_completed_event.quote_asset_amount)
                    self.trades_executed += 1
                    self.avg_sell_price[0] += float(sell_order_completed_event.quote_asset_amount)
                    self.avg_sell_price[1] += float(sell_order_completed_event.base_asset_amount)
                    self.amount_to_offset -= float(sell_order_completed_event.base_asset_amount)
                    self.primary_quote_balance += float(sell_order_completed_event.quote_asset_amount)
                    self.has_been_offset.append(f"{order_id}COMPLETE")
                    price = float(sell_order_completed_event.quote_asset_amount/sell_order_completed_event.base_asset_amount)
                    self.slack_order_filled_message(self.primary_market_pairs[0].market.name, float(sell_order_completed_event.base_asset_amount), price, False)
            else:
                if order_id not in self.has_been_offset:
                    self.total_trading_volume += float(sell_order_completed_event.quote_asset_amount)
                    self.trades_executed += 1
                    if (self.avg_buy_price[1] > 0):
                            true_average = Decimal(self.avg_buy_price[0]/self.avg_buy_price[1])
                    else:
                        true_average = Decimal(0)
                    self.current_total_offset_loss -= float(sell_order_completed_event.quote_asset_amount - (sell_order_completed_event.base_asset_amount * true_average))
                    self.amount_to_offset -= float(sell_order_completed_event.base_asset_amount)
                    self.offset_base_exposure -= float(sell_order_completed_event.quote_asset_amount)
                    self.mirrored_quote_balance += float(sell_order_completed_event.quote_asset_amount)
                    self.has_been_offset.append(f"{order_id}COMPLETE")
                    price = float(sell_order_completed_event.quote_asset_amount/sell_order_completed_event.base_asset_amount)
                    self.slack_order_filled_message(self.mirrored_market_pairs[0].market.name, float(sell_order_completed_event.base_asset_amount), price, False)
            if self._logging_options & self.OPTION_LOG_ORDER_COMPLETED:
                self.log_with_clock(logging.INFO,
                                    f"Limit order completed on {market_trading_pair_tuple[0].name}: {order_id}")
            for order in self.marked_for_deletion:
                if order["id"] == order_id:
                    self.marked_for_deletion.remove(order)
                    break

    cdef c_did_fail_order(self, object fail_event):
        """
        Output log for failed order.

        :param fail_event: Order failure event
        """
        if fail_event.order_type is OrderType.LIMIT:
            SlackPusher(self.slack_url, "Order failed")
            self._failed_market_order_count += 1
            self._last_failed_market_order_timestamp = fail_event.timestamp

        if self._failed_market_order_count > self._failed_order_tolerance:
            failed_order_kill_switch_log = \
                f"Strategy is forced stop by failed order kill switch. " \
                f"Failed market order count {self._failed_market_order_count} exceeded tolerance lever of " \
                f"{self._failed_order_tolerance}. Please check market connectivity before restarting."

            self.logger().network(failed_order_kill_switch_log, app_warning_msg=failed_order_kill_switch_log)
            self.c_stop(self._clock)
        cdef:
            str order_id = fail_event.order_id
            object market_trading_pair_tuple = self._sb_order_tracker.c_get_market_pair_from_order_id(order_id)
        if market_trading_pair_tuple is not None:
            self.log_with_clock(logging.INFO,
                f"Limit order failed on {market_trading_pair_tuple[0].name}: {order_id}")
            for order in self.marked_for_deletion:
                if order["id"] == order_id:
                    self.marked_for_deletion.remove(order)
                    break

    cdef c_did_cancel_order(self, object cancel_event):
        """
        Output log for cancelled order.

        :param cancel_event: Order cancelled event.
        """
        cdef:
            str order_id = cancel_event.order_id
            object market_trading_pair_tuple = self._sb_order_tracker.c_get_market_pair_from_order_id(order_id)
        if market_trading_pair_tuple is not None:
            full_order = self._sb_order_tracker.c_get_limit_order(market_trading_pair_tuple, order_id)
            for order in self.marked_for_deletion:
                if order["id"] == order_id:
                    self.marked_for_deletion.remove(order)
                    break
            if market_trading_pair_tuple.market == self.primary_market_pairs[0].market:
                if full_order.is_buy:
                    self.primary_quote_balance += float(full_order.price * full_order.quantity)
                else:
                    self.primary_base_balance += float(full_order.quantity)
            else:
                if full_order.is_buy:
                    self.mirrored_quote_balance += float(full_order.price * full_order.quantity)
                else:
                    self.mirrored_base_balance += float(full_order.quantity)
            self.log_with_clock(logging.INFO,
                                f"Limit order canceled on {market_trading_pair_tuple[0].name}: {order_id}")

    cdef bint c_ready_for_new_orders(self, list market_trading_pair_tuples):
        """
        Check whether we are ready for making new mirroring orders or not. Conditions where we should not make further
        new orders include:

         1. There's an in-flight market order that's still being resolved.
         2. We're still within the cool-off period from the last trade, which means the exchange balances may be not
            accurate temporarily.

        If none of the above conditions are matched, then we're ready for new orders.

        :param market_trading_pair_tuples: list of mirroring market pairs
        :return: True if ready, False if not
        """
        cdef:
            double time_left
            dict tracked_taker_orders = self._sb_order_tracker.c_get_taker_orders()

        ready_ts_from_failed_order = self._last_failed_market_order_timestamp + \
            self._failed_market_order_count * self.FAILED_ORDER_COOL_OFF_TIME
        # Wait for FAILED_ORDER_COOL_OFF_TIME * failed_market_order_count before retrying
        if ready_ts_from_failed_order > self._current_timestamp:
            time_left = ready_ts_from_failed_order - self._current_timestamp
            if not self._cool_off_logged:
                self.log_with_clock(
                    logging.INFO,
                    f"Cooling off from failed order. "
                    f"Resuming in {int(time_left)} seconds."
                )
                self._cool_off_logged = True
            return False

        for market_trading_pair_tuple in market_trading_pair_tuples:
            # Do not continue if there are pending market order
            if len(tracked_taker_orders.get(market_trading_pair_tuple, {})) > 0:
                # consider market order completed if it was already x time old
                if any([order.timestamp - self._current_timestamp < self.MARKET_ORDER_MAX_TRACKING_TIME
                       for order in tracked_taker_orders[market_trading_pair_tuple].values()]):
                    return False
            # Wait for the cool off interval before the next trade, so wallet balance is up to date
            ready_to_trade_time = self._last_trade_timestamps.get(market_trading_pair_tuple, 0) + self._next_trade_delay
            if market_trading_pair_tuple in self._last_trade_timestamps and ready_to_trade_time > self._current_timestamp:
                time_left = self._current_timestamp - self._last_trade_timestamps[market_trading_pair_tuple] - self._next_trade_delay
                if not self._cool_off_logged:
                    self.log_with_clock(
                        logging.INFO,
                        f"Cooling off from previous trade on {market_trading_pair_tuple.market.name}. "
                        f"Resuming in {int(time_left)} seconds."
                    )
                    self._cool_off_logged = True
                return False

        if self._cool_off_logged:
            self.log_with_clock(
                logging.INFO,
                f"Cool off completed. Liquidity Mirroring strategy is now ready for new orders."
            )
            # reset cool off log tag when strategy is ready for new orders
            self._cool_off_logged = False

        return True

    def check_flat_fee_coverage(self, market, flat_fees):
        covered = True
        for fee in flat_fees:
            covered = covered and (market.get_available_balance(fee[0]) > fee[1])
            if covered == False:
                break
        return covered

    cdef c_process_market_pair(self, object market_pair):
        primary_market_pair = self.primary_market_pairs[0]

        bids = list(market_pair.order_book_bid_entries())
        best_bid = bids[0]

        if (self.best_bid_start == 0):
            self.best_bid_start = best_bid.price

        asks = list(market_pair.order_book_ask_entries())
        best_ask = asks[0]

        # ensure we are looking at levels and not just orders
        bid_levels = [{"price": best_bid.price, "amount": best_bid.amount}]
        i = 1
        current_level = 0
        current_bid_price = best_bid.price
        while (len(bid_levels) < min(10,len(bids))):
            if (bids[i].price == current_bid_price):
                bid_levels[current_level]["amount"] += bids[i].amount
                i += 1
            else:
                current_level += 1
                bid_levels.append({"price": bids[i].price, "amount": bids[i].amount})
                current_bid_price = bids[i].price
                i += 1

        # ensure we are looking at levels and not just orders
        ask_levels = [{"price": best_ask.price, "amount": best_ask.amount}]
        i = 1
        current_level = 0
        current_ask_price = best_ask.price
        while (len(ask_levels) < min(10,len(asks))):
            if (asks[i].price == current_ask_price):
                ask_levels[current_level]["amount"] += asks[i].amount
                i += 1
            else:
                current_level += 1
                ask_levels.append({"price": asks[i].price, "amount": asks[i].amount})
                current_ask_price = asks[i].price
                i += 1
        self.cycle_number += 1
        self.cycle_number %= 10
<<<<<<< HEAD
        if self.cycle_number == 8:
            current_time = datetime.timestamp(datetime.now())
            time_elapsed = current_time - self.start_time
            if (time_elapsed > 86400):
                self.start_time = current_time
                SlackPusher(self.slack_url, self.format_status())
                self.logger().warning(f"{self.format_status()}")
=======
        if ((self.cycle_number % 2) == 0):
            self.logger().info(f"Amount to offset: {self.amount_to_offset}")
>>>>>>> c90a7ac3
        self.adjust_primary_orderbook(primary_market_pair, best_bid, best_ask, bid_levels, ask_levels)
        if (self.two_sided_mirroring):
            self.adjust_mirrored_orderbook(market_pair, best_bid, best_ask)

    def adjust_primary_orderbook(self, primary_market_pair, best_bid, best_ask, bids, asks):
        primary_market: MarketBase = primary_market_pair.market
        available_quote_exposure = self.max_exposure_quote - self.offset_quote_exposure
        available_base_exposure = self.max_exposure_base - self.offset_base_exposure

        spread = float(best_ask.price - best_bid.price)
        spread_factor = (spread)/float(best_ask.price)
        if spread_factor < self.spread_percent:
            adjustment_factor = (self.spread_percent*float(best_ask.price) - spread)/(2-self.spread_percent)
            adjusted_ask = float(best_ask.price) + adjustment_factor
            adjusted_bid = float(best_bid.price) - adjustment_factor
        else:
            adjusted_ask = float(best_ask.price)
            adjusted_bid = float(best_bid.price)

        bid_price_diff = abs(1 - (self.primary_best_bid/adjusted_bid))
        ask_price_diff = abs(1 - (self.primary_best_ask/adjusted_ask))

        for j in range(0,len(self.bid_amount_percents)):
            self.bid_amounts[j] = (self.bid_amount_percents[j] * (available_quote_exposure/adjusted_bid))
        
        for j in range(0,len(self.ask_amount_percents)):
            self.ask_amounts[j] = (self.ask_amount_percents[j] * available_base_exposure)

        #TODO make this first condition less arbitrary!
        if ((bid_price_diff > self.spread_percent) or (self.cycle_number == 0)):
            self.cycle_number = 0
            self.primary_best_bid = adjusted_bid
            bid_inc = self.primary_best_bid * self.spread_percent
            for order in self.marked_for_deletion:
                if (order["is_buy"] == True):
                    current_time = datetime.timestamp(datetime.now())
                    if order["time"] < current_time:
                        try:
                            self.c_cancel_order(primary_market_pair,order["id"])
                        except:
                            break

            amount = Decimal(min(best_bid.amount, (self.bid_amounts[0])))
            amount = max(amount, Decimal(self.min_primary_amount))

            fee_object = primary_market.c_get_fee(
                    primary_market_pair.base_asset,
                    primary_market_pair.quote_asset,
                    OrderType.LIMIT,
                    TradeType.BUY,
                    amount,
                    adjusted_bid
                )
            
            total_flat_fees = self.c_sum_flat_fees(primary_market_pair.quote_asset,
                                                       fee_object.flat_fees)
            fixed_cost_per_unit = total_flat_fees / amount                                                       

            price_tx = Decimal(adjusted_bid) / (Decimal(1) + fee_object.percent) - fixed_cost_per_unit
            quant_price = primary_market.c_quantize_order_price(primary_market_pair.trading_pair, price_tx)
            quant_amount = primary_market.c_quantize_order_amount(primary_market_pair.trading_pair, amount)

            while (not self.c_ready_for_new_orders([primary_market_pair])):
                continue
            try:
                if (min(primary_market.get_available_balance(primary_market_pair.quote_asset),self.primary_quote_balance) >
                  quant_price * quant_amount) and (self.check_flat_fee_coverage(primary_market, fee_object.flat_fees)):
                    self.c_buy_with_specific_market(primary_market_pair,Decimal(quant_amount),OrderType.LIMIT,Decimal(quant_price))
                else:
                    self.logger().warning(f"INSUFFICIENT FUNDS for buy on {primary_market.name}")
                    self.slack_insufficient_funds_message(primary_market.name, primary_market_pair.quote_asset)
            except:
                pass

            price = self.primary_best_bid
            for i in range(0,len(self.bid_amounts) - 1):
                price -= bid_inc
                if len(bids) > (i + 1):
                    bid_price = bids[i+1]["price"]
                    bid_amount = bids[i+1]["amount"]
                else:
                    bid_price = float("inf")
                    bid_amount = float("inf")
                min_price = min(price, bid_price)
                amount = Decimal(min(bid_amount, (self.bid_amounts[i+1])))
                amount = max(amount, Decimal(self.min_primary_amount))

                fee_object = primary_market.c_get_fee(
                    primary_market_pair.base_asset,
                    primary_market_pair.quote_asset,
                    OrderType.LIMIT,
                    TradeType.BUY,
                    amount,
                    min_price
                )

                total_flat_fees = self.c_sum_flat_fees(primary_market_pair.quote_asset,
                                                           fee_object.flat_fees)

                fixed_cost_per_unit = total_flat_fees / amount

                min_price = Decimal(min_price) / (Decimal(1) + fee_object.percent) - fixed_cost_per_unit
                quant_price = primary_market.c_quantize_order_price(primary_market_pair.trading_pair, min_price)
                quant_amount = primary_market.c_quantize_order_amount(primary_market_pair.trading_pair, amount)

                while (not self.c_ready_for_new_orders([primary_market_pair])):
                    continue
                try:
                    if (min(primary_market.get_available_balance(primary_market_pair.quote_asset),self.primary_quote_balance) >
                      quant_price * quant_amount) and (self.check_flat_fee_coverage(primary_market, fee_object.flat_fees)):
                          self.c_buy_with_specific_market(primary_market_pair,Decimal(quant_amount),OrderType.LIMIT,Decimal(quant_price))
                    else:
                        self.logger().warning(f"INSUFFICIENT FUNDS for buy on {primary_market.name}")
                        self.slack_insufficient_funds_message(primary_market.name, primary_market_pair.quote_asset)
                except:
                    break

        if (ask_price_diff > self.spread_percent) or (self.cycle_number == 5):
            self.primary_best_ask = adjusted_ask
            ask_inc = self.primary_best_ask * self.spread_percent
            for order in self.marked_for_deletion:
                if (order["is_buy"] == False):
                    current_time = datetime.timestamp(datetime.now())
                    if order["time"] < current_time:
                        try:
                            self.c_cancel_order(primary_market_pair,order["id"])
                        except:                            
                            break

            amount = Decimal(min(best_ask.amount, self.ask_amounts[0]))
            amount = max(amount, Decimal(self.min_primary_amount))

            fee_object = primary_market.c_get_fee(
                    primary_market_pair.base_asset,
                    primary_market_pair.quote_asset,
                    OrderType.LIMIT,
                    TradeType.SELL,
                    amount,
                    adjusted_ask
                )

            total_flat_fees = self.c_sum_flat_fees(primary_market_pair.quote_asset,
                                                       fee_object.flat_fees)
            fixed_cost_per_unit = total_flat_fees / amount                                                       

            price_tx = Decimal(adjusted_ask) / (Decimal(1) - fee_object.percent) + fixed_cost_per_unit

            quant_price = primary_market.c_quantize_order_price(primary_market_pair.trading_pair, price_tx)
            quant_amount = primary_market.c_quantize_order_amount(primary_market_pair.trading_pair, amount)
            while (not self.c_ready_for_new_orders([primary_market_pair])):
                continue
            try:
                if (min(primary_market.get_available_balance(primary_market_pair.base_asset),self.primary_base_balance) >
                  quant_amount) and (self.check_flat_fee_coverage(primary_market, fee_object.flat_fees)):
                      self.c_sell_with_specific_market(primary_market_pair,Decimal(quant_amount),OrderType.LIMIT,Decimal(quant_price))
                else:
                    self.logger().warning(f"INSUFFICIENT FUNDS for sell on {primary_market.name}")
                    self.slack_insufficient_funds_message(primary_market.name, primary_market_pair.base_asset)
            except:
                pass
    
            price = self.primary_best_ask
            for i in range(0,len(self.ask_amounts) - 1):
                price += ask_inc
                if len(asks) > (i + 1):
                    ask_price = asks[i+1]["price"]
                    ask_amount = asks[i+1]["amount"]
                else:
                    ask_price = 0
                    ask_amount = float("inf")
                max_price = max(price, ask_price)
                amount = Decimal(min(ask_amount, self.ask_amounts[i+1]))
                amount = max(amount, Decimal(self.min_primary_amount))
                #TODO ensure that this doesn't overexpose the trader
    
                fee_object = primary_market.c_get_fee(
                    primary_market_pair.base_asset,
                    primary_market_pair.quote_asset,
                    OrderType.LIMIT,
                    TradeType.SELL,
                    amount,
                    max_price
                )
                
                total_flat_fees = self.c_sum_flat_fees(primary_market_pair.quote_asset,
                                                           fee_object.flat_fees)
    
                fixed_cost_per_unit = total_flat_fees / amount                                                           
    
                max_price = Decimal(max_price) / (Decimal(1) - fee_object.percent) + fixed_cost_per_unit
                quant_price = primary_market.c_quantize_order_price(primary_market_pair.trading_pair, max_price)
                quant_amount = primary_market.c_quantize_order_amount(primary_market_pair.trading_pair, amount)

                while (not self.c_ready_for_new_orders([primary_market_pair])):
                    continue
                try:
                    if (min(primary_market.get_available_balance(primary_market_pair.base_asset),self.primary_base_balance) >
                      quant_amount) and (self.check_flat_fee_coverage(primary_market, fee_object.flat_fees)):
                        self.c_sell_with_specific_market(primary_market_pair,Decimal(quant_amount),OrderType.LIMIT,Decimal(quant_price))
                    else:
                        self.logger().warning(f"INSUFFICIENT FUNDs for sell on {primary_market.name}!")
                        self.slack_insufficient_funds_message(primary_market.name, primary_market_pair.base_asset)
                except:
                    break

    def adjust_mirrored_orderbook(self,mirrored_market_pair,best_bid,best_ask):
        mirrored_market: MarketBase = mirrored_market_pair.market
        if self.amount_to_offset == 0:
            return
        else:
            current_exposure = 0.0
            active_orders = self._sb_order_tracker.market_pair_to_active_orders
            current_orders = []
            if mirrored_market_pair in active_orders:
                current_orders = active_orders[mirrored_market_pair][:]
            
            if self.amount_to_offset < 0:
                # we are at a deficit of base. get rid of sell orders
                for order in current_orders:
                    if not order.is_buy:
                        self.offset_base_exposure -= float(order.quantity)
                        self.c_cancel_order(mirrored_market_pair,order.client_order_id)
                    else:
                        if ((self.cycle_number) == 0):
                            self.offset_quote_exposure -= float(order.quantity * order.price)
                            self.c_cancel_order(mirrored_market_pair,order.client_order_id)
                        else:
                            current_exposure += float(order.quantity)

                amount = ((-1) * self.amount_to_offset) - current_exposure
                if (amount > self.min_mirroring_amount):
                    if (self.avg_sell_price[1] > 0):
                        true_average = self.avg_sell_price[0]/self.avg_sell_price[1]
                        new_price = true_average + (self.max_loss/amount)
                    else:
                        #should not hit this; if we are offsetting, there should be an extant sell price
                        new_price = float(best_ask.price)

                    quant_price = mirrored_market.c_quantize_order_price(mirrored_market_pair.trading_pair, Decimal(new_price))
                    quant_amount = mirrored_market.c_quantize_order_amount(mirrored_market_pair.trading_pair, Decimal(amount))

                    self.c_buy_with_specific_market(mirrored_market_pair,Decimal(quant_amount),OrderType.LIMIT,Decimal(quant_price))
                    self.offset_quote_exposure += float(new_price) * amount

            elif self.amount_to_offset > 0:
            # we are at a surplus of base. get rid of buy orders
                for order in current_orders:
                    if order.is_buy:
                        self.offset_quote_exposure -= float(order.quantity * order.price)
                        self.c_cancel_order(mirrored_market_pair,order.client_order_id)
                    else:
                        #shouldn't be some fixed value here!
                        #if (max((order.price - best_bid.price),(best_bid.price - order.price)) > 0.01):
                        if ((self.cycle_number) == 0):
                            self.offset_base_exposure -= float(order.quantity * order.price)
                            self.c_cancel_order(mirrored_market_pair,order.client_order_id)
                        else:
                            current_exposure += float(order.quantity)

                amount = (self.amount_to_offset) - current_exposure
                if (amount > self.min_mirroring_amount):
                    if (self.avg_buy_price[1] > 0):
                        true_average = self.avg_buy_price[0]/self.avg_buy_price[1]
                        new_price = true_average - (self.max_loss/amount)
                    else:
                        # should not hit this. there should be an extant buy
                        new_price = float(best_bid.price)

                    quant_price = mirrored_market.c_quantize_order_price(mirrored_market_pair.trading_pair, Decimal(new_price))
                    quant_amount = mirrored_market.c_quantize_order_amount(mirrored_market_pair.trading_pair, Decimal(amount))

                    self.c_sell_with_specific_market(mirrored_market_pair,Decimal(quant_amount),OrderType.LIMIT,Decimal(quant_price))
                    self.offset_base_exposure += amount<|MERGE_RESOLUTION|>--- conflicted
+++ resolved
@@ -634,7 +634,6 @@
                 i += 1
         self.cycle_number += 1
         self.cycle_number %= 10
-<<<<<<< HEAD
         if self.cycle_number == 8:
             current_time = datetime.timestamp(datetime.now())
             time_elapsed = current_time - self.start_time
@@ -642,10 +641,8 @@
                 self.start_time = current_time
                 SlackPusher(self.slack_url, self.format_status())
                 self.logger().warning(f"{self.format_status()}")
-=======
         if ((self.cycle_number % 2) == 0):
             self.logger().info(f"Amount to offset: {self.amount_to_offset}")
->>>>>>> c90a7ac3
         self.adjust_primary_orderbook(primary_market_pair, best_bid, best_ask, bid_levels, ask_levels)
         if (self.two_sided_mirroring):
             self.adjust_mirrored_orderbook(market_pair, best_bid, best_ask)
