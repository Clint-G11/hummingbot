from hummingbot.client.config.config_var import ConfigVar
from hummingbot.client.config.config_validators import (
    validate_exchange,
    validate_market_trading_pair,
    validate_decimal,
    validate_bool
)
from hummingbot.client.settings import required_exchanges, EXAMPLE_PAIRS
from decimal import Decimal
from hummingbot.client.config.config_helpers import (
    minimum_order_amount
)
<<<<<<< HEAD
from hummingbot.client.config.global_config_map import global_config_map
from hummingbot.data_feed.exchange_price_manager import ExchangePriceManager
=======
>>>>>>> cb9cc32e
from typing import Optional


def configure_offsetting_exchange(value: bool):
    if (value):
        if not global_config_map.get("paper_trade_enabled").value:
            mirrored_market = cross_exchange_market_making_config_map.get("taker_market").value
            required_exchanges.remove(mirrored_market)

def maker_trading_pair_prompt():
    maker_market = cross_exchange_market_making_config_map.get("maker_market").value
    example = EXAMPLE_PAIRS.get(maker_market)
    return "Enter the token trading pair you would like to trade on maker market: %s%s >>> " % (
        maker_market,
        f" (e.g. {example})" if example else "",
    )


def taker_trading_pair_prompt():
    taker_market = cross_exchange_market_making_config_map.get("taker_market").value
    example = EXAMPLE_PAIRS.get(taker_market)
    return "Enter the token trading pair you would like to trade on taker market: %s%s >>> " % (
        taker_market,
        f" (e.g. {example})" if example else "",
    )


def top_depth_tolerance_prompt() -> str:
    maker_market = cross_exchange_market_making_config_map["maker_market_trading_pair"].value
    base_asset, quote_asset = maker_market.split("-")
    return f"What is your top depth tolerance? (in {base_asset}) >>> "


# strategy specific validators
def validate_maker_market_trading_pair(value: str) -> Optional[str]:
    maker_market = cross_exchange_market_making_config_map.get("maker_market").value
    return validate_market_trading_pair(maker_market, value)


def validate_taker_market_trading_pair(value: str) -> Optional[str]:
    taker_market = cross_exchange_market_making_config_map.get("taker_market").value
    return validate_market_trading_pair(taker_market, value)


def order_amount_prompt() -> str:
    maker_exchange = cross_exchange_market_making_config_map["maker_market"].value
    trading_pair = cross_exchange_market_making_config_map["maker_market_trading_pair"].value
    base_asset, quote_asset = trading_pair.split("-")
    min_amount = minimum_order_amount(maker_exchange, trading_pair)
    return f"What is the amount of {base_asset} per order? (minimum {min_amount}) >>> "


def validate_order_amount(value: str) -> Optional[str]:
    try:
        maker_exchange = cross_exchange_market_making_config_map.get("maker_market").value
        trading_pair = cross_exchange_market_making_config_map["maker_market_trading_pair"].value
        min_amount = minimum_order_amount(maker_exchange, trading_pair)
        if Decimal(value) < min_amount:
            return f"Order amount must be at least {min_amount}."
    except Exception:
        return "Invalid order amount."


def taker_market_on_validated(value: str):
    required_exchanges.append(value)


cross_exchange_market_making_config_map = {
    "strategy": ConfigVar(key="strategy",
                          prompt="",
                          default="cross_exchange_market_making"
                          ),
    "maker_market": ConfigVar(
        key="maker_market",
        prompt="Enter your maker exchange name >>> ",
        prompt_on_new=True,
        validator=validate_exchange,
        on_validated=lambda value: required_exchanges.append(value),
    ),
    "taker_market": ConfigVar(
        key="taker_market",
        prompt="Enter your taker exchange name >>> ",
        prompt_on_new=True,
        validator=validate_exchange,
        on_validated=taker_market_on_validated,
    ),
    "maker_market_trading_pair": ConfigVar(
        key="maker_market_trading_pair",
        prompt=maker_trading_pair_prompt,
        prompt_on_new=True,
        validator=validate_maker_market_trading_pair
    ),
    "taker_market_trading_pair": ConfigVar(
        key="taker_market_trading_pair",
        prompt=taker_trading_pair_prompt,
        prompt_on_new=True,
        validator=validate_taker_market_trading_pair
    ),
    "min_profitability": ConfigVar(
        key="min_profitability",
        prompt="What is the minimum profitability for you to make a trade? (Enter 1 to indicate 1%) >>> ",
        prompt_on_new=True,
        validator=lambda v: validate_decimal(v, Decimal(-100), Decimal("100"), inclusive=True),
        type_str="decimal",
    ),
    "order_amount": ConfigVar(
        key="order_amount",
        prompt=order_amount_prompt,
        prompt_on_new=True,
        type_str="decimal",
        validator=validate_order_amount,
    ),
    "adjust_order_enabled": ConfigVar(
        key="adjust_order_enabled",
        prompt="Do you want to enable adjust order? (Yes/No) >>> ",
        default=True,
        type_str="bool",
        validator=validate_bool,
        required_if=lambda: False,
    ),
    "active_order_canceling": ConfigVar(
        key="active_order_canceling",
        prompt="Do you want to enable active order canceling? (Yes/No) >>> ",
        type_str="bool",
        default=True,
        required_if=lambda: False,
        validator=validate_bool,
    ),
    # Setting the default threshold to 0.05 when to active_order_canceling is disabled
    # prevent canceling orders after it has expired
    "cancel_order_threshold": ConfigVar(
        key="cancel_order_threshold",
        prompt="What is the threshold of profitability to cancel a trade? (Enter 1 to indicate 1%) >>> ",
        default=5,
        type_str="decimal",
        required_if=lambda: False,
        validator=lambda v: validate_decimal(v, min_value=Decimal(-100), max_value=Decimal(100), inclusive=False),
    ),
    "limit_order_min_expiration": ConfigVar(
        key="limit_order_min_expiration",
        prompt="How often do you want limit orders to expire (in seconds)? >>> ",
        default=130.0,
        type_str="float",
        required_if=lambda: False,
        validator=lambda v: validate_decimal(v, min_value=0, inclusive=False)
    ),
    "top_depth_tolerance": ConfigVar(
        key="top_depth_tolerance",
        prompt=top_depth_tolerance_prompt,
        default=0,
        type_str="decimal",
        required_if=lambda: False,
        validator=lambda v: validate_decimal(v, min_value=0, inclusive=True)
    ),
    "anti_hysteresis_duration": ConfigVar(
        key="anti_hysteresis_duration",
        prompt="What is the minimum time interval you want limit orders to be adjusted? (in seconds) >>> ",
        default=60,
        type_str="float",
        required_if=lambda: False,
        validator=lambda v: validate_decimal(v, min_value=0, inclusive=False)
    ),
    "order_size_taker_volume_factor": ConfigVar(
        key="order_size_taker_volume_factor",
        prompt="What percentage of hedge-able volume would you like to be traded on the taker market? "
               "(Enter 1 to indicate 1%) >>> ",
        default=25,
        type_str="decimal",
        required_if=lambda: False,
        validator=lambda v: validate_decimal(v, Decimal(0), Decimal(100), inclusive=False)
    ),
    "order_size_taker_balance_factor": ConfigVar(
        key="order_size_taker_balance_factor",
        prompt="What percentage of asset balance would you like to use for hedging trades on the taker market? "
               "(Enter 1 to indicate 1%) >>> ",
        default=Decimal("99.5"),
        type_str="decimal",
        required_if=lambda: False,
        validator=lambda v: validate_decimal(v, Decimal(0), Decimal(100), inclusive=False)
    ),
    "order_size_portfolio_ratio_limit": ConfigVar(
        key="order_size_portfolio_ratio_limit",
        prompt="What ratio of your total portfolio value would you like to trade on the maker and taker markets? "
               "Enter 50 for 50% >>> ",
        default=Decimal("16.67"),
        type_str="decimal",
        required_if=lambda: False,
<<<<<<< HEAD
    ),
    "paper_trade_offset": ConfigVar(
        key="paper_trade_offset",
        prompt="Simulating the offsetting exchange on paper trade (True/False) >>> ",
        required_if=lambda: not global_config_map.get("paper_trade_enabled").value,
        default=False,
        type_str="bool",
        on_validated=lambda value: configure_offsetting_exchange(value)
=======
        validator=lambda v: validate_decimal(v, Decimal(0), Decimal(100), inclusive=False)
    ),
    "taker_to_maker_base_conversion_rate": ConfigVar(
        key="taker_to_maker_base_conversion_rate",
        prompt="Enter conversion rate for taker base asset value to maker base asset value, e.g. "
               "if maker base asset is USD, taker is DAI and 1 USD is worth 1.25 DAI, "
               "the conversion rate is 0.8 (1 / 1.25) >>> ",
        default=Decimal("1"),
        validator=lambda v: validate_decimal(v, Decimal(0), Decimal("100"), inclusive=False),
        type_str="decimal"
    ),
    "taker_to_maker_quote_conversion_rate": ConfigVar(
        key="taker_to_maker_quote_conversion_rate",
        prompt="Enter conversion rate for taker quote asset value to maker quote asset value, e.g. "
               "if taker quote asset is USD, maker is DAI and 1 USD is worth 1.25 DAI, "
               "the conversion rate is 0.8 (1 / 1.25) >>> ",
        default=Decimal("1"),
        validator=lambda v: validate_decimal(v, Decimal(0), Decimal("100"), inclusive=False),
        type_str="decimal"
>>>>>>> cb9cc32e
    ),
}<|MERGE_RESOLUTION|>--- conflicted
+++ resolved
@@ -10,11 +10,7 @@
 from hummingbot.client.config.config_helpers import (
     minimum_order_amount
 )
-<<<<<<< HEAD
 from hummingbot.client.config.global_config_map import global_config_map
-from hummingbot.data_feed.exchange_price_manager import ExchangePriceManager
-=======
->>>>>>> cb9cc32e
 from typing import Optional
 
 
@@ -202,16 +198,6 @@
         default=Decimal("16.67"),
         type_str="decimal",
         required_if=lambda: False,
-<<<<<<< HEAD
-    ),
-    "paper_trade_offset": ConfigVar(
-        key="paper_trade_offset",
-        prompt="Simulating the offsetting exchange on paper trade (True/False) >>> ",
-        required_if=lambda: not global_config_map.get("paper_trade_enabled").value,
-        default=False,
-        type_str="bool",
-        on_validated=lambda value: configure_offsetting_exchange(value)
-=======
         validator=lambda v: validate_decimal(v, Decimal(0), Decimal(100), inclusive=False)
     ),
     "taker_to_maker_base_conversion_rate": ConfigVar(
@@ -231,6 +217,14 @@
         default=Decimal("1"),
         validator=lambda v: validate_decimal(v, Decimal(0), Decimal("100"), inclusive=False),
         type_str="decimal"
->>>>>>> cb9cc32e
-    ),
+    ),
+    "paper_trade_offset": ConfigVar("paper_trade_offset": ConfigVar(
+        key="paper_trade_offset",
+        prompt="Simulating the offsetting exchange on paper trade (True/False) >>> ",
+        required_if=lambda: not global_config_map.get("paper_trade_enabled").value,
+        default=False,
+        type_str="bool",
+        on_validated=lambda value: configure_offsetting_exchange(value)
+    ),
+
 }