from typing import (
    List,
    Tuple
)
from decimal import Decimal
from hummingbot.client.config.global_config_map import global_config_map
from hummingbot.market.markets_recorder import MarketsRecorder
from hummingbot.market.paper_trade import create_paper_trade_market
from hummingbot.strategy.market_trading_pair_tuple import MarketTradingPairTuple
from hummingbot.strategy.cross_exchange_market_making.cross_exchange_market_pair import CrossExchangeMarketPair
from hummingbot.strategy.cross_exchange_market_making.cross_exchange_market_making import CrossExchangeMarketMakingStrategy
from hummingbot.strategy.cross_exchange_market_making.cross_exchange_market_making_config_map import \
    cross_exchange_market_making_config_map as xemm_map


def start(self):
    maker_market = xemm_map.get("maker_market").value.lower()
    taker_market = xemm_map.get("taker_market").value.lower()
    raw_maker_trading_pair = xemm_map.get("maker_market_trading_pair").value
    raw_taker_trading_pair = xemm_map.get("taker_market_trading_pair").value
    min_profitability = xemm_map.get("min_profitability").value / Decimal("100")
    order_amount = xemm_map.get("order_amount").value
    strategy_report_interval = global_config_map.get("strategy_report_interval").value
    limit_order_min_expiration = xemm_map.get("limit_order_min_expiration").value
    cancel_order_threshold = xemm_map.get("cancel_order_threshold").value / Decimal("100")
    active_order_canceling = xemm_map.get("active_order_canceling").value
    adjust_order_enabled = xemm_map.get("adjust_order_enabled").value
    top_depth_tolerance = xemm_map.get("top_depth_tolerance").value
    order_size_taker_volume_factor = Decimal(xemm_map.get("order_size_taker_volume_factor").value) / Decimal("100")
    order_size_taker_balance_factor = Decimal(xemm_map.get("order_size_taker_balance_factor").value) / Decimal("100")
    order_size_portfolio_ratio_limit = Decimal(xemm_map.get("order_size_portfolio_ratio_limit").value) / Decimal("100")
    anti_hysteresis_duration = xemm_map.get("anti_hysteresis_duration").value
<<<<<<< HEAD
    paper_trade_offset = xemm_map.get("paper_trade_offset").value
=======
    taker_to_maker_base_conversion_rate = xemm_map.get("taker_to_maker_base_conversion_rate").value
    taker_to_maker_quote_conversion_rate = xemm_map.get("taker_to_maker_quote_conversion_rate").value
>>>>>>> cb9cc32e

    # check if top depth tolerance is a list or if trade size override exists
    if isinstance(top_depth_tolerance, list) or "trade_size_override" in xemm_map:
        self._notify("Current config is not compatible with cross exchange market making strategy. Please reconfigure")
        return

    try:
        maker_trading_pair: str = self._convert_to_exchange_trading_pair(maker_market, [raw_maker_trading_pair])[0]
        taker_trading_pair: str = self._convert_to_exchange_trading_pair(taker_market, [raw_taker_trading_pair])[0]
        maker_assets: Tuple[str, str] = self._initialize_market_assets(maker_market, [maker_trading_pair])[0]
        taker_assets: Tuple[str, str] = self._initialize_market_assets(taker_market, [taker_trading_pair])[0]
    except ValueError as e:
        self._notify(str(e))
        return

    market_names: List[Tuple[str, List[str]]] = [
        (maker_market, [maker_trading_pair]),
        (taker_market, [taker_trading_pair]),
    ]

    #self._initialize_wallet(token_trading_pairs=list(set(maker_assets + taker_assets)))
    #self._initialize_markets(market_names)
    if not paper_trade_offset:                          
        self._initialize_wallet(token_trading_pairs=list(set(maker_assets + taker_assets)))
        self._initialize_markets(market_names)
    else:
        self._initialize_wallet(token_trading_pairs=list(set(maker_assets)))
        self._initialize_markets([(maker_market, [maker_trading_pair])])
        try:
            market = create_paper_trade_market(taker_market, [taker_trading_pair])
        except Exception:
            raise
        paper_trade_account_balance = global_config_map.get("paper_trade_account_balance").value
        for asset, balance in paper_trade_account_balance:
            market.set_balance(asset, balance)
        self.markets[taker_market]: MarketBase = market
        self.markets_recorder = MarketsRecorder(
            self.trade_fill_db,
            [self.markets[taker_market]],
            self.strategy_file_name,
            self.strategy_name,
        )
        self.markets_recorder.start()
    self.assets = set(maker_assets + taker_assets)
    maker_data = [self.markets[maker_market], maker_trading_pair] + list(maker_assets)
    taker_data = [self.markets[taker_market], taker_trading_pair] + list(taker_assets)
    maker_market_trading_pair_tuple = MarketTradingPairTuple(*maker_data)
    taker_market_trading_pair_tuple = MarketTradingPairTuple(*taker_data)
    self.market_trading_pair_tuples = [maker_market_trading_pair_tuple, taker_market_trading_pair_tuple]
    self.market_pair = CrossExchangeMarketPair(maker=maker_market_trading_pair_tuple, taker=taker_market_trading_pair_tuple)

    strategy_logging_options = (
        CrossExchangeMarketMakingStrategy.OPTION_LOG_CREATE_ORDER
        | CrossExchangeMarketMakingStrategy.OPTION_LOG_ADJUST_ORDER
        | CrossExchangeMarketMakingStrategy.OPTION_LOG_MAKER_ORDER_FILLED
        | CrossExchangeMarketMakingStrategy.OPTION_LOG_REMOVING_ORDER
        | CrossExchangeMarketMakingStrategy.OPTION_LOG_STATUS_REPORT
        | CrossExchangeMarketMakingStrategy.OPTION_LOG_MAKER_ORDER_HEDGED
    )
    self.strategy = CrossExchangeMarketMakingStrategy(
        market_pairs=[self.market_pair],
        min_profitability=min_profitability,
        status_report_interval=strategy_report_interval,
        logging_options=strategy_logging_options,
        order_amount=order_amount,
        limit_order_min_expiration=limit_order_min_expiration,
        cancel_order_threshold=cancel_order_threshold,
        active_order_canceling=active_order_canceling,
        adjust_order_enabled=adjust_order_enabled,
        top_depth_tolerance=top_depth_tolerance,
        order_size_taker_volume_factor=order_size_taker_volume_factor,
        order_size_taker_balance_factor=order_size_taker_balance_factor,
        order_size_portfolio_ratio_limit=order_size_portfolio_ratio_limit,
        anti_hysteresis_duration=anti_hysteresis_duration,
        taker_to_maker_base_conversion_rate=taker_to_maker_base_conversion_rate,
        taker_to_maker_quote_conversion_rate=taker_to_maker_quote_conversion_rate,
        hb_app_notification=True,
    )<|MERGE_RESOLUTION|>--- conflicted
+++ resolved
@@ -30,12 +30,9 @@
     order_size_taker_balance_factor = Decimal(xemm_map.get("order_size_taker_balance_factor").value) / Decimal("100")
     order_size_portfolio_ratio_limit = Decimal(xemm_map.get("order_size_portfolio_ratio_limit").value) / Decimal("100")
     anti_hysteresis_duration = xemm_map.get("anti_hysteresis_duration").value
-<<<<<<< HEAD
-    paper_trade_offset = xemm_map.get("paper_trade_offset").value
-=======
     taker_to_maker_base_conversion_rate = xemm_map.get("taker_to_maker_base_conversion_rate").value
     taker_to_maker_quote_conversion_rate = xemm_map.get("taker_to_maker_quote_conversion_rate").value
->>>>>>> cb9cc32e
+    paper_trade_offset = xemm_map.get("paper_trade_offset").value
 
     # check if top depth tolerance is a list or if trade size override exists
     if isinstance(top_depth_tolerance, list) or "trade_size_override" in xemm_map:
