<<<<<<< HEAD
from hummingbot.market.binance.binance_market import BinanceMarket
from hummingbot.market.blocktane.blocktane_market import BlocktaneMarket
from hummingbot.market.bittrex.bittrex_market import BittrexMarket
from hummingbot.market.coinbase_pro.coinbase_pro_market import CoinbaseProMarket
from hummingbot.market.huobi.huobi_market import HuobiMarket
from hummingbot.market.kucoin.kucoin_market import KucoinMarket
from hummingbot.market.liquid.liquid_market import LiquidMarket
from hummingbot.market.kraken.kraken_market import KrakenMarket
from hummingbot.market.loopring.loopring_market import LoopringMarket
from hummingbot.market.novadax.novadax_market import NovadaxMarket
from hummingbot.market.ftx.ftx_market import FtxMarket
=======
>>>>>>> 39a5a032
from hummingbot.core.utils.market_mid_price import get_mid_price
from hummingbot.client.settings import CEXES, DEXES, DERIVATIVES, EXCHANGES
from hummingbot.client.config.security import Security
from hummingbot.client.config.config_helpers import get_connector_class
from hummingbot.core.utils.async_utils import safe_gather
from hummingbot.client.config.global_config_map import global_config_map
from typing import Optional, Dict
from decimal import Decimal

from web3 import Web3


class UserBalances:
    __instance = None

    @staticmethod
<<<<<<< HEAD
    def connect_market(exchange, *api_details):
        market = None
        if exchange == "binance":
            market = BinanceMarket(api_details[0], api_details[1])
        elif exchange == "bittrex":
            market = BittrexMarket(api_details[0], api_details[1])
        elif exchange == "coinbase_pro":
            market = CoinbaseProMarket(api_details[0], api_details[1], api_details[2])
        elif exchange == "huobi":
            market = HuobiMarket(api_details[0], api_details[1])
        elif exchange == "kucoin":
            market = KucoinMarket(api_details[0], api_details[2], api_details[1])
        elif exchange == "liquid":
            market = LiquidMarket(api_details[0], api_details[1])
        elif exchange == "kraken":
            market = KrakenMarket(api_details[0], api_details[1])
        elif exchange == "blocktane":
            market = BlocktaneMarket(api_details[0], api_details[1])
        elif exchange == "loopring":
            market = LoopringMarket(api_details[0], api_details[1], api_details[2], api_details[3])
        elif exchange == "novadax":
            market = NovadaxMarket(api_details[0], api_details[1], api_details[2])
        elif exchange == "ftx":
            market = FtxMarket(api_details[0], api_details[1])
        return market
=======
    def connect_market(exchange, **api_details):
        connector = None
        if exchange in CEXES or exchange in DERIVATIVES:
            connector_class = get_connector_class(exchange)
            connector = connector_class(**api_details)

        return connector
>>>>>>> 39a5a032

    # return error message if the _update_balances fails
    @staticmethod
    async def _update_balances(market) -> Optional[str]:
        try:
            await market._update_balances()
        except Exception as e:
            return str(e)
        return None

    @staticmethod
    def instance():
        if UserBalances.__instance is None:
            UserBalances()
        return UserBalances.__instance

    def __init__(self):
        if UserBalances.__instance is not None:
            raise Exception("This class is a singleton!")
        else:
            UserBalances.__instance = self
        self._markets = {}

    async def add_exchange(self, exchange, **api_details) -> Optional[str]:
        self._markets.pop(exchange, None)
        market = UserBalances.connect_market(exchange, **api_details)
        err_msg = await UserBalances._update_balances(market)
        if err_msg is None:
            self._markets[exchange] = market
        return err_msg

    def all_balances(self, exchange) -> Dict[str, Decimal]:
        if exchange not in self._markets:
            return None
        return self._markets[exchange].get_all_balances()

    async def update_exchange_balance(self, exchange) -> Optional[str]:
        if exchange in self._markets:
            return await self._update_balances(self._markets[exchange])
        else:
            api_keys = await Security.api_keys(exchange)
            if api_keys:
                return await self.add_exchange(exchange, **api_keys)
            else:
                return "API keys have not been added."

    # returns error message for each exchange
    async def update_exchanges(self, reconnect=False, exchanges=EXCHANGES) -> Dict[str, Optional[str]]:
        tasks = []
        # We can only update user exchange balances on CEXes, for DEX we'll need to implement web3 wallet query later.
        exchanges = [ex for ex in exchanges if ex not in DEXES]
        if reconnect:
            self._markets.clear()
        for exchange in exchanges:
            tasks.append(self.update_exchange_balance(exchange))
        results = await safe_gather(*tasks)
        return {ex: err_msg for ex, err_msg in zip(exchanges, results)}

    async def all_balances_all_exchanges(self) -> Dict[str, Dict[str, Decimal]]:
        await self.update_exchanges()
        return {k: v.get_all_balances() for k, v in sorted(self._markets.items(), key=lambda x: x[0])}

    async def balances(self, exchange, *symbols) -> Dict[str, Decimal]:
        if await self.update_exchange_balance(exchange) is None:
            results = {}
            for token, bal in self.all_balances(exchange).items():
                matches = [s for s in symbols if s.lower() == token.lower()]
                if matches:
                    results[matches[0]] = bal
            return results

    @staticmethod
    def ethereum_balance() -> Decimal:
        ethereum_wallet = global_config_map.get("ethereum_wallet").value
        ethereum_rpc_url = global_config_map.get("ethereum_rpc_url").value
        web3 = Web3(Web3.HTTPProvider(ethereum_rpc_url))
        balance = web3.eth.getBalance(ethereum_wallet)
        balance = web3.fromWei(balance, "ether")
        return balance

    @staticmethod
    def validate_ethereum_wallet() -> Optional[str]:
        if global_config_map.get("ethereum_wallet").value is None:
            return "Ethereum wallet is required."
        if global_config_map.get("ethereum_rpc_url").value is None:
            return "ethereum_rpc_url is required."
        if global_config_map.get("ethereum_rpc_ws_url").value is None:
            return "ethereum_rpc_ws_url is required."
        if global_config_map.get("ethereum_wallet").value not in Security.private_keys():
            return "Ethereum private key file does not exist or corrupts."
        try:
            UserBalances.ethereum_balance()
        except Exception as e:
            return str(e)
        return None

    @staticmethod
    def base_amount_ratio(exchange, trading_pair, balances) -> Optional[Decimal]:
        try:
            base, quote = trading_pair.split("-")
            base_amount = balances.get(base, 0)
            quote_amount = balances.get(quote, 0)
            price = get_mid_price(exchange, trading_pair)
            total_value = base_amount + (quote_amount / price)
            return None if total_value <= 0 else base_amount / total_value
        except Exception:
            return None<|MERGE_RESOLUTION|>--- conflicted
+++ resolved
@@ -1,17 +1,3 @@
-<<<<<<< HEAD
-from hummingbot.market.binance.binance_market import BinanceMarket
-from hummingbot.market.blocktane.blocktane_market import BlocktaneMarket
-from hummingbot.market.bittrex.bittrex_market import BittrexMarket
-from hummingbot.market.coinbase_pro.coinbase_pro_market import CoinbaseProMarket
-from hummingbot.market.huobi.huobi_market import HuobiMarket
-from hummingbot.market.kucoin.kucoin_market import KucoinMarket
-from hummingbot.market.liquid.liquid_market import LiquidMarket
-from hummingbot.market.kraken.kraken_market import KrakenMarket
-from hummingbot.market.loopring.loopring_market import LoopringMarket
-from hummingbot.market.novadax.novadax_market import NovadaxMarket
-from hummingbot.market.ftx.ftx_market import FtxMarket
-=======
->>>>>>> 39a5a032
 from hummingbot.core.utils.market_mid_price import get_mid_price
 from hummingbot.client.settings import CEXES, DEXES, DERIVATIVES, EXCHANGES
 from hummingbot.client.config.security import Security
@@ -28,33 +14,6 @@
     __instance = None
 
     @staticmethod
-<<<<<<< HEAD
-    def connect_market(exchange, *api_details):
-        market = None
-        if exchange == "binance":
-            market = BinanceMarket(api_details[0], api_details[1])
-        elif exchange == "bittrex":
-            market = BittrexMarket(api_details[0], api_details[1])
-        elif exchange == "coinbase_pro":
-            market = CoinbaseProMarket(api_details[0], api_details[1], api_details[2])
-        elif exchange == "huobi":
-            market = HuobiMarket(api_details[0], api_details[1])
-        elif exchange == "kucoin":
-            market = KucoinMarket(api_details[0], api_details[2], api_details[1])
-        elif exchange == "liquid":
-            market = LiquidMarket(api_details[0], api_details[1])
-        elif exchange == "kraken":
-            market = KrakenMarket(api_details[0], api_details[1])
-        elif exchange == "blocktane":
-            market = BlocktaneMarket(api_details[0], api_details[1])
-        elif exchange == "loopring":
-            market = LoopringMarket(api_details[0], api_details[1], api_details[2], api_details[3])
-        elif exchange == "novadax":
-            market = NovadaxMarket(api_details[0], api_details[1], api_details[2])
-        elif exchange == "ftx":
-            market = FtxMarket(api_details[0], api_details[1])
-        return market
-=======
     def connect_market(exchange, **api_details):
         connector = None
         if exchange in CEXES or exchange in DERIVATIVES:
@@ -62,7 +21,6 @@
             connector = connector_class(**api_details)
 
         return connector
->>>>>>> 39a5a032
 
     # return error message if the _update_balances fails
     @staticmethod
