from decimal import Decimal
from hummingbot.core.event.events import TradeFee
from hummingbot.client.config.fee_overrides_config_map import fee_overrides_config_map

default_cex_estimate = {
    # exchange: [maker_fee, taker_fee]
    "binance": [0.1, 0.1],
    "bittrex": [0.25, 0.25],
    "coinbase_pro": [0.5, 0.5],
    "huobi": [0.2, 0.2],
    "kraken": [0.16, 0.26],
    "kucoin": [0.1, 0.1],
    "liquid": [0.1, 0.1],
    "loopring": [0.0, 0.1],
<<<<<<< HEAD
    "novadax": [0.0, 0.1]}
=======
    "ftx": [0.0, 0.1]}
>>>>>>> dfa70537

default_dex_estimate = {
    "bamboo_relay": [0, 0.00001],
    "radar_relay": [0, 0.00001],
    "dolomite": [0, 0.00001]}


def estimate_fee(exchange, is_maker):
    override_config_name_suffix = "_maker_fee" if is_maker else "_taker_fee"
    override_config_name = exchange + override_config_name_suffix
    if exchange in default_dex_estimate:
        override_config_name += "_amount"
    s_decimal_0 = Decimal(0)
    s_decimal_100 = Decimal(100)

    if is_maker:
        if exchange in default_cex_estimate:
            if fee_overrides_config_map[override_config_name].value is not None:
                return TradeFee(percent=fee_overrides_config_map[override_config_name].value / s_decimal_100)
            else:
                return TradeFee(percent=Decimal(default_cex_estimate[exchange][0]) / s_decimal_100)
        else:
            if fee_overrides_config_map[override_config_name].value is not None:
                return TradeFee(percent=s_decimal_0, flat_fees=[("ETH", fee_overrides_config_map[override_config_name].value)])
            else:
                return TradeFee(percent=s_decimal_0, flat_fees=[("ETH", Decimal(default_dex_estimate[exchange][0]))])

    else:
        if exchange in default_cex_estimate:
            if fee_overrides_config_map[override_config_name].value is not None:
                return TradeFee(percent=fee_overrides_config_map[override_config_name].value / s_decimal_100)
            else:
                return TradeFee(percent=Decimal(default_cex_estimate[exchange][1]) / s_decimal_100)
        else:
            if fee_overrides_config_map[override_config_name].value is not None:
                return TradeFee(percent=s_decimal_0, flat_fees=[("ETH", fee_overrides_config_map[override_config_name].value)])
            else:
                return TradeFee(percent=s_decimal_0, flat_fees=[("ETH", Decimal(default_dex_estimate[exchange][1]))])<|MERGE_RESOLUTION|>--- conflicted
+++ resolved
@@ -12,11 +12,8 @@
     "kucoin": [0.1, 0.1],
     "liquid": [0.1, 0.1],
     "loopring": [0.0, 0.1],
-<<<<<<< HEAD
     "novadax": [0.0, 0.1]}
-=======
     "ftx": [0.0, 0.1]}
->>>>>>> dfa70537
 
 default_dex_estimate = {
     "bamboo_relay": [0, 0.00001],
