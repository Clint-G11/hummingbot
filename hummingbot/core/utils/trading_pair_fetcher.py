--- conflicted
+++ resolved
@@ -291,16 +291,6 @@
                         from hummingbot.market.kraken.kraken_market import KrakenMarket
                         data: Dict[str, Any] = await response.json()
                         raw_pairs = data.get("result", [])
-<<<<<<< HEAD
-
-                        def fix(pair):
-                            try: return KrakenMarket.convert_from_exchange_trading_pair(pair)
-                            except: return None
-
-                        converted_pairs = list(filter(None, [fix(pair)
-                                           for pair in raw_pairs
-                                           if ".d" not in pair]))
-=======
                         converted_pairs: List[str] = []
                         for pair, details in raw_pairs.items():
                             if "." not in pair:
@@ -309,7 +299,6 @@
                                     converted_pairs.append(KrakenMarket.convert_from_exchange_trading_pair(wsname))
                                 except IOError:
                                     pass
->>>>>>> cb9cc32e
                         return [item for item in converted_pairs]
         except Exception:
             pass
