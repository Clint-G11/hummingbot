import json
import aiohttp
import asyncio
from typing import (
    List,
    Dict,
    Any,
    Optional,
)
from hummingbot.core.utils.async_utils import safe_gather
from hummingbot.logger import HummingbotLogger
import logging

from .async_utils import safe_ensure_future
from .ssl_client_request import SSLClientRequest

BINANCE_ENDPOINT = "https://api.binance.com/api/v1/exchangeInfo"
RADAR_RELAY_ENDPOINT = "https://api.radarrelay.com/v3/markets"
BLOCKTANE_ENDPOINT = "https://bolsa.tokamaktech.net/api/v2/peatio/public/markets"
BAMBOO_RELAY_ENDPOINT = "https://rest.bamboorelay.com/main/0x/markets"
COINBASE_PRO_ENDPOINT = "https://api.pro.coinbase.com/products/"
HUOBI_ENDPOINT = "https://api.huobi.pro/v1/common/symbols"
LIQUID_ENDPOINT = "https://api.liquid.com/products"
BITTREX_ENDPOINT = "https://api.bittrex.com/v3/markets"
KUCOIN_ENDPOINT = "https://api.kucoin.com/api/v1/symbols"
DOLOMITE_ENDPOINT = "https://exchange-api.dolomite.io/v1/markets"
LOOPRING_ENDPOINT = "https://api.loopring.io/api/v2/exchange/markets"
BITCOIN_COM_ENDPOINT = "https://api.exchange.bitcoin.com/api/2/public/symbol"
KRAKEN_ENDPOINT = "https://api.kraken.com/0/public/AssetPairs"
<<<<<<< HEAD
NOVADAX_ENDPOINT = "https://api.novadax.com//v1/common/symbols"
=======
FTX_ENDPOINT = "https://ftx.com/api/markets"
>>>>>>> dfa70537

API_CALL_TIMEOUT = 5


class TradingPairFetcher:
    _sf_shared_instance: "TradingPairFetcher" = None
    _tpf_logger: Optional[HummingbotLogger] = None
    _tpf_http_client: Optional[aiohttp.ClientSession] = None

    @classmethod
    def logger(cls) -> HummingbotLogger:
        if cls._tpf_logger is None:
            cls._tpf_logger = logging.getLogger(__name__)
        return cls._tpf_logger

    @classmethod
    def get_instance(cls) -> "TradingPairFetcher":
        if cls._sf_shared_instance is None:
            cls._sf_shared_instance = TradingPairFetcher()
        return cls._sf_shared_instance

    @classmethod
    def http_client(cls) -> aiohttp.ClientSession:
        if cls._tpf_http_client is None:
            if not asyncio.get_event_loop().is_running():
                raise EnvironmentError("Event loop must be running to start HTTP client session.")
            cls._tpf_http_client = aiohttp.ClientSession(request_class=SSLClientRequest)
        return cls._tpf_http_client

    def __init__(self):
        self.ready = False
        self.trading_pairs: Dict[str, Any] = {}
        safe_ensure_future(self.fetch_all())

    async def fetch_binance_trading_pairs(self) -> List[str]:
        try:
            from hummingbot.market.binance.binance_market import BinanceMarket
            client: aiohttp.ClientSession = self.http_client()
            async with client.get(BINANCE_ENDPOINT, timeout=API_CALL_TIMEOUT) as response:
                if response.status == 200:
                    data = await response.json()
                    raw_trading_pairs = [d["symbol"] for d in data["symbols"] if d["status"] == "TRADING"]
                    trading_pair_list: List[str] = []
                    for raw_trading_pair in raw_trading_pairs:
                        converted_trading_pair: Optional[str] = \
                            BinanceMarket.convert_from_exchange_trading_pair(raw_trading_pair)
                        if converted_trading_pair is not None:
                            trading_pair_list.append(converted_trading_pair)
                        else:
                            self.logger().debug(f"Could not parse the trading pair {raw_trading_pair}, skipping it...")
                    return trading_pair_list

        except Exception:
            # Do nothing if the request fails -- there will be no autocomplete for binance trading pairs
            pass

        return []

    async def fetch_blocktane_trading_pairs(self) -> List[str]:
        try:
            from hummingbot.market.blocktane.blocktane_market import BlocktaneMarket
            client: aiohttp.ClientSession = self.http_client()
            async with client.get(BLOCKTANE_ENDPOINT, timeout=API_CALL_TIMEOUT) as response:
                if response.status == 200:
                    data = await response.json()
                    raw_trading_pairs = [d["id"] for d in data if d["state"] == "enabled"]
                    trading_pair_list: List[str] = []
                    for raw_trading_pair in raw_trading_pairs:
                        converted_trading_pair: Optional[str] = \
                            BlocktaneMarket.convert_from_exchange_trading_pair(raw_trading_pair)
                        if converted_trading_pair is not None:
                            trading_pair_list.append(converted_trading_pair)
                        else:
                            self.logger().debug(f"Could not parse the trading pair {raw_trading_pair}, skipping it...")
                    return trading_pair_list

        except Exception:
            # Do nothing if the request fails -- there will be no autocomplete for blocktane trading pairs
            pass

        return []

    async def fetch_radar_relay_trading_pairs(self) -> List[str]:
        try:
            from hummingbot.market.radar_relay.radar_relay_market import RadarRelayMarket
            trading_pairs = set()
            page_count = 1
            client: aiohttp.ClientSession = self.http_client()
            while True:
                async with client.get(f"{RADAR_RELAY_ENDPOINT}?perPage=100&page={page_count}", timeout=API_CALL_TIMEOUT) \
                        as response:
                    if response.status == 200:
                        markets = await response.json()
                        new_trading_pairs = set(map(lambda details: details.get('id'), markets))
                        if len(new_trading_pairs) == 0:
                            break
                        else:
                            trading_pairs = trading_pairs.union(new_trading_pairs)
                        page_count += 1
                        trading_pair_list: List[str] = []
                        for raw_trading_pair in trading_pairs:
                            converted_trading_pair: Optional[str] = \
                                RadarRelayMarket.convert_from_exchange_trading_pair(raw_trading_pair)
                            if converted_trading_pair is not None:
                                trading_pair_list.append(converted_trading_pair)
                            else:
                                self.logger().debug(f"Could not parse the trading pair {raw_trading_pair}, skipping it...")
                        return trading_pair_list
                    else:
                        break
        except Exception:
            # Do nothing if the request fails -- there will be no autocomplete for radar trading pairs
            pass

        return []

    async def fetch_bamboo_relay_trading_pairs(self) -> List[str]:
        try:
            from hummingbot.market.bamboo_relay.bamboo_relay_market import BambooRelayMarket

            trading_pairs = set()
            page_count = 1
            client: aiohttp.ClientSession = self.http_client()
            while True:
                async with client.get(f"{BAMBOO_RELAY_ENDPOINT}?perPage=1000&page={page_count}",
                                      timeout=API_CALL_TIMEOUT) as response:
                    if response.status == 200:

                        markets = await response.json()
                        new_trading_pairs = set(map(lambda details: details.get("id"), markets))
                        if len(new_trading_pairs) == 0:
                            break
                        else:
                            trading_pairs = trading_pairs.union(new_trading_pairs)
                        page_count += 1
                        trading_pair_list: List[str] = []
                        for raw_trading_pair in trading_pairs:
                            converted_trading_pair: Optional[str] = \
                                BambooRelayMarket.convert_from_exchange_trading_pair(raw_trading_pair)
                            if converted_trading_pair is not None:
                                trading_pair_list.append(converted_trading_pair)
                            else:
                                self.logger().debug(f"Could not parse the trading pair {raw_trading_pair}, skipping it...")
                        return trading_pair_list
                    else:
                        break

        except Exception:
            # Do nothing if the request fails -- there will be no autocomplete for bamboo trading pairs
            pass

        return []

    async def fetch_coinbase_pro_trading_pairs(self) -> List[str]:
        try:
            from hummingbot.market.coinbase_pro.coinbase_pro_market import CoinbaseProMarket

            client: aiohttp.ClientSession = self.http_client()
            async with client.get(COINBASE_PRO_ENDPOINT, timeout=API_CALL_TIMEOUT) as response:
                if response.status == 200:
                    markets = await response.json()
                    raw_trading_pairs: List[str] = list(map(lambda details: details.get('id'), markets))
                    trading_pair_list: List[str] = []
                    for raw_trading_pair in raw_trading_pairs:
                        converted_trading_pair: Optional[str] = \
                            CoinbaseProMarket.convert_from_exchange_trading_pair(raw_trading_pair)
                        if converted_trading_pair is not None:
                            trading_pair_list.append(converted_trading_pair)
                        else:
                            self.logger().debug(f"Could not parse the trading pair {raw_trading_pair}, skipping it...")
                    return trading_pair_list

        except Exception:
            # Do nothing if the request fails -- there will be no autocomplete for coinbase trading pairs
            pass

        return []

    async def fetch_huobi_trading_pairs(self) -> List[str]:
        try:
            from hummingbot.market.huobi.huobi_market import HuobiMarket

            client: aiohttp.ClientSession = self.http_client()
            async with client.get(HUOBI_ENDPOINT, timeout=API_CALL_TIMEOUT) as response:
                if response.status == 200:
                    all_trading_pairs: Dict[str, Any] = await response.json()
                    valid_trading_pairs: list = []
                    for item in all_trading_pairs["data"]:
                        if item["state"] == "online":
                            valid_trading_pairs.append(item["symbol"])
                    trading_pair_list: List[str] = []
                    for raw_trading_pair in valid_trading_pairs:
                        converted_trading_pair: Optional[str] = \
                            HuobiMarket.convert_from_exchange_trading_pair(raw_trading_pair)
                        if converted_trading_pair is not None:
                            trading_pair_list.append(converted_trading_pair)
                        else:
                            self.logger().debug(f"Could not parse the trading pair {raw_trading_pair}, skipping it...")
                    return trading_pair_list

        except Exception:
            # Do nothing if the request fails -- there will be no autocomplete for huobi trading pairs
            pass

        return []

    @staticmethod
    async def fetch_liquid_trading_pairs() -> List[str]:
        try:
            # Returns a List of str, representing each active trading pair on the exchange.
            client: aiohttp.ClientSession = TradingPairFetcher.http_client()
            async with client.get(LIQUID_ENDPOINT, timeout=API_CALL_TIMEOUT) as response:
                if response.status == 200:
                    products: List[Dict[str, Any]] = await response.json()
                    for data in products:
                        data['trading_pair'] = '-'.join([data['base_currency'], data['quoted_currency']])
                    return [
                        product["trading_pair"] for product in products
                        if product['disabled'] is False
                    ]

        except Exception:
            # Do nothing if the request fails -- there will be no autocomplete available
            pass

        return []

    @staticmethod
    async def fetch_bittrex_trading_pairs() -> List[str]:
        try:
            client: aiohttp.ClientSession = TradingPairFetcher.http_client()
            async with client.get(BITTREX_ENDPOINT, timeout=API_CALL_TIMEOUT) as response:
                if response.status == 200:
                    all_trading_pairs: List[Dict[str, Any]] = await response.json()
                    return [item["symbol"]
                            for item in all_trading_pairs
                            if item["status"] == "ONLINE"]
        except Exception:
            # Do nothing if the request fails -- there will be no autocomplete for bittrex trading pairs
            pass
        return []

    @staticmethod
    async def fetch_kucoin_trading_pairs() -> List[str]:
        async with aiohttp.ClientSession() as client:
            async with client.get(KUCOIN_ENDPOINT, timeout=API_CALL_TIMEOUT) as response:
                if response.status == 200:
                    try:
                        data: Dict[str, Any] = await response.json()
                        all_trading_pairs = data.get("data", [])
                        return [item["symbol"] for item in all_trading_pairs if item["enableTrading"] is True]
                    except Exception:
                        pass
                        # Do nothing if the request fails -- there will be no autocomplete for kucoin trading pairs
                return []

    @staticmethod
    async def fetch_kraken_trading_pairs() -> List[str]:
        try:
            async with aiohttp.ClientSession() as client:
                async with client.get(KRAKEN_ENDPOINT, timeout=API_CALL_TIMEOUT) as response:
                    if response.status == 200:
                        from hummingbot.market.kraken.kraken_market import KrakenMarket
                        data: Dict[str, Any] = await response.json()
                        raw_pairs = data.get("result", [])
                        converted_pairs: List[str] = []
                        for pair, details in raw_pairs.items():
                            if "." not in pair:
                                try:
                                    wsname = details["wsname"]  # pair in format BASE/QUOTE
                                    converted_pairs.append(KrakenMarket.convert_from_exchange_trading_pair(wsname))
                                except IOError:
                                    pass
                        return [item for item in converted_pairs]
        except Exception:
            pass
            # Do nothing if the request fails -- there will be no autocomplete for kraken trading pairs
        return []

    async def fetch_dolomite_trading_pairs(self) -> List[str]:
        try:
            from hummingbot.market.dolomite.dolomite_market import DolomiteMarket
            client: aiohttp.ClientSession = TradingPairFetcher.http_client()
            async with client.get(DOLOMITE_ENDPOINT, timeout=API_CALL_TIMEOUT) as response:
                if response.status == 200:
                    all_trading_pairs: Dict[str, Any] = await response.json()
                    valid_trading_pairs: list = []
                    for item in all_trading_pairs["data"]:
                        valid_trading_pairs.append(item["market"])
                    trading_pair_list: List[str] = []
                    for raw_trading_pair in valid_trading_pairs:
                        converted_trading_pair: Optional[str] = \
                            DolomiteMarket.convert_from_exchange_trading_pair(raw_trading_pair)
                        if converted_trading_pair is not None:
                            trading_pair_list.append(converted_trading_pair)
                        else:
                            self.logger().debug(f"Could not parse the trading pair {raw_trading_pair}, skipping it...")
                    return trading_pair_list
        except Exception:
            # Do nothing if the request fails -- there will be no autocomplete for dolomite trading pairs
            pass

        return []
    
    async def fetch_loopring_trading_pairs(self) -> List[str]:
        try:
            from hummingbot.market.loopring.loopring_market import LoopringMarket
            client: aiohttp.ClientSession = TradingPairFetcher.http_client()
            async with client.get(LOOPRING_ENDPOINT, timeout=API_CALL_TIMEOUT) as response:
                if response.status == 200:
                    all_trading_pairs: Dict[str, Any] = await response.json()
                    valid_trading_pairs: list = []
                    for item in all_trading_pairs["data"]:
                        valid_trading_pairs.append(item["market"])
                    trading_pair_list: List[str] = []
                    for raw_trading_pair in valid_trading_pairs:
                        converted_trading_pair: Optional[str] = \
                            LoopringMarket.convert_from_exchange_trading_pair(raw_trading_pair)
                        if converted_trading_pair is not None:
                            trading_pair_list.append(converted_trading_pair)
                        else:
                            self.logger().debug(f"Could not parse the trading pair {raw_trading_pair}, skipping it...")
                    return trading_pair_list
        except Exception:
            # Do nothing if the request fails -- there will be no autocomplete for loopring trading pairs
            pass

        return []

<<<<<<< HEAD
    async def fetch_novadax_trading_pairs(self) -> List[str]:
        try:
            from hummingbot.market.novadax.novadax_market import NovadaxMarket
            client: aiohttp.ClientSession = TradingPairFetcher.http_client()
            async with client.get(NOVADAX_ENDPOINT, timeout=API_CALL_TIMEOUT) as response:
                if response.status == 200:
                    all_trading_pairs: Dict[str, Any] = await response.json()
                    valid_trading_pairs: list = []
                    for item in all_trading_pairs["data"]:
                        valid_trading_pairs.append(item["symbol"])
                    trading_pair_list: List[str] = []
                    for raw_trading_pair in valid_trading_pairs:
                        converted_trading_pair: Optional[str] = \
                            NovadaxMarket.convert_from_exchange_trading_pair(raw_trading_pair)
=======
    async def fetch_ftx_trading_pairs(self) -> List[str]:
        try:
            from hummingbot.market.ftx.ftx_market import FtxMarket
            client: aiohttp.ClientSession = TradingPairFetcher.http_client()
            async with client.get(FTX_ENDPOINT, timeout=API_CALL_TIMEOUT) as response:
                if response.status == 200:
                    all_trading_pairs: Dict[str, Any] = await response.json()
                    valid_trading_pairs: list = []
                    for item in all_trading_pairs["result"]:
                        if item["type"] == "spot":
                            valid_trading_pairs.append(item["name"])
                    trading_pair_list: List[str] = []
                    for raw_trading_pair in valid_trading_pairs:
                        converted_trading_pair: Optional[str] = \
                            FtxMarket.convert_from_exchange_trading_pair(raw_trading_pair)
>>>>>>> dfa70537
                        if converted_trading_pair is not None:
                            trading_pair_list.append(converted_trading_pair)
                        else:
                            self.logger().debug(f"Could not parse the trading pair {raw_trading_pair}, skipping it...")
                    return trading_pair_list
        except Exception:
<<<<<<< HEAD
            # Do nothing if the request fails -- there will be no autocomplete for loopring trading pairs
=======
            # Do nothing if the request fails -- there will be no autocomplete for ftx trading pairs
>>>>>>> dfa70537
            pass

        return []

    async def fetch_bitcoin_com_trading_pairs(self) -> List[str]:
        try:
            from hummingbot.market.bitcoin_com.bitcoin_com_market import BitcoinComMarket

            client: aiohttp.ClientSession = TradingPairFetcher.http_client()
            async with client.get(BITCOIN_COM_ENDPOINT, timeout=API_CALL_TIMEOUT) as response:
                if response.status == 200:
                    raw_trading_pairs: List[Dict[str, Any]] = await response.json()
                    trading_pairs: List[str] = list([item["id"] for item in raw_trading_pairs])
                    trading_pair_list: List[str] = []
                    for raw_trading_pair in trading_pairs:
                        converted_trading_pair: Optional[str] = \
                            BitcoinComMarket.convert_from_exchange_trading_pair(raw_trading_pair)
                        if converted_trading_pair is not None:
                            trading_pair_list.append(converted_trading_pair)
                        else:
                            self.logger().debug(f"Could not parse the trading pair {raw_trading_pair}, skipping it...")
                    return trading_pair_list
        except Exception:
            # Do nothing if the request fails -- there will be no autocomplete available
            pass

        return []

    async def fetch_all(self):
        tasks = [self.fetch_binance_trading_pairs(),
                 self.fetch_bamboo_relay_trading_pairs(),
                 self.fetch_coinbase_pro_trading_pairs(),
                 self.fetch_dolomite_trading_pairs(),
                 self.fetch_huobi_trading_pairs(),
                 self.fetch_liquid_trading_pairs(),
                 self.fetch_bittrex_trading_pairs(),
                 self.fetch_kucoin_trading_pairs(),
                 self.fetch_bitcoin_com_trading_pairs(),
                 self.fetch_kraken_trading_pairs(),
                 self.fetch_radar_relay_trading_pairs(),
                 self.fetch_blocktane_trading_pairs(),
                 self.fetch_loopring_trading_pairs(),
<<<<<<< HEAD
                 self.fetch_novadax_trading_pairs()]
=======
                 self.fetch_ftx_trading_pairs()]
>>>>>>> dfa70537

        # Radar Relay has not yet been migrated to a new version
        # Endpoint needs to be updated after migration
        # radar_relay_trading_pairs = await self.fetch_radar_relay_trading_pairs()

        results = await safe_gather(*tasks, return_exceptions=True)
        self.trading_pairs = {
            "binance": results[0],
            "bamboo_relay": results[1],
            "coinbase_pro": results[2],
            "dolomite": results[3],
            "huobi": results[4],
            "liquid": results[5],
            "bittrex": results[6],
            "kucoin": results[7],
            "bitcoin_com": results[8],
            "kraken": results[9],
            "radar_relay": results[10],
            "blocktane": results[11],
            "loopring": results[12],
<<<<<<< HEAD
            "novadax": results[13]
=======
            "ftx": results[13]
>>>>>>> dfa70537
        }
        self.ready = True<|MERGE_RESOLUTION|>--- conflicted
+++ resolved
@@ -27,11 +27,8 @@
 LOOPRING_ENDPOINT = "https://api.loopring.io/api/v2/exchange/markets"
 BITCOIN_COM_ENDPOINT = "https://api.exchange.bitcoin.com/api/2/public/symbol"
 KRAKEN_ENDPOINT = "https://api.kraken.com/0/public/AssetPairs"
-<<<<<<< HEAD
 NOVADAX_ENDPOINT = "https://api.novadax.com//v1/common/symbols"
-=======
 FTX_ENDPOINT = "https://ftx.com/api/markets"
->>>>>>> dfa70537
 
 API_CALL_TIMEOUT = 5
 
@@ -361,7 +358,6 @@
 
         return []
 
-<<<<<<< HEAD
     async def fetch_novadax_trading_pairs(self) -> List[str]:
         try:
             from hummingbot.market.novadax.novadax_market import NovadaxMarket
@@ -376,7 +372,6 @@
                     for raw_trading_pair in valid_trading_pairs:
                         converted_trading_pair: Optional[str] = \
                             NovadaxMarket.convert_from_exchange_trading_pair(raw_trading_pair)
-=======
     async def fetch_ftx_trading_pairs(self) -> List[str]:
         try:
             from hummingbot.market.ftx.ftx_market import FtxMarket
@@ -392,18 +387,14 @@
                     for raw_trading_pair in valid_trading_pairs:
                         converted_trading_pair: Optional[str] = \
                             FtxMarket.convert_from_exchange_trading_pair(raw_trading_pair)
->>>>>>> dfa70537
-                        if converted_trading_pair is not None:
-                            trading_pair_list.append(converted_trading_pair)
-                        else:
-                            self.logger().debug(f"Could not parse the trading pair {raw_trading_pair}, skipping it...")
-                    return trading_pair_list
-        except Exception:
-<<<<<<< HEAD
+                        if converted_trading_pair is not None:
+                            trading_pair_list.append(converted_trading_pair)
+                        else:
+                            self.logger().debug(f"Could not parse the trading pair {raw_trading_pair}, skipping it...")
+                    return trading_pair_list
+        except Exception:
             # Do nothing if the request fails -- there will be no autocomplete for loopring trading pairs
-=======
             # Do nothing if the request fails -- there will be no autocomplete for ftx trading pairs
->>>>>>> dfa70537
             pass
 
         return []
@@ -446,11 +437,8 @@
                  self.fetch_radar_relay_trading_pairs(),
                  self.fetch_blocktane_trading_pairs(),
                  self.fetch_loopring_trading_pairs(),
-<<<<<<< HEAD
-                 self.fetch_novadax_trading_pairs()]
-=======
+                 self.fetch_novadax_trading_pairs(),
                  self.fetch_ftx_trading_pairs()]
->>>>>>> dfa70537
 
         # Radar Relay has not yet been migrated to a new version
         # Endpoint needs to be updated after migration
@@ -471,10 +459,7 @@
             "radar_relay": results[10],
             "blocktane": results[11],
             "loopring": results[12],
-<<<<<<< HEAD
             "novadax": results[13]
-=======
-            "ftx": results[13]
->>>>>>> dfa70537
+            "ftx": results[14]
         }
         self.ready = True