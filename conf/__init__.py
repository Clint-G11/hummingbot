#!/usr/bin/env python

import os
from hummingbot.client.config.global_config_map import connector_keys

import logging as _logging
_logger = _logging.getLogger(__name__)

master_host = "***REMOVED***"
master_user = "***REMOVED***"
master_password = "***REMOVED***"
master_db = "***REMOVED***"

slave_host = "127.0.0.1"
slave_user = "reader"
slave_password = "falcon"
slave_db = "falcon"

mysql_master_server = "***REMOVED***"
mysql_slave_server = "***REMOVED***"

mysql_user = "***REMOVED***"
mysql_password = "***REMOVED***"
mysql_db = "***REMOVED***"

order_book_db = "***REMOVED***"
sparrow_db = "***REMOVED***"

order_books_db_2 = {
    "host": "***REMOVED***",
    "user": "***REMOVED***",
    "password": "***REMOVED***",
    "db": "**REMOVED***",
}

kafka_bootstrap_server = "***REMOVED***"

# whether to enable api mocking in unit test cases
mock_api_enabled = os.getenv("MOCK_API_ENABLED")

<<<<<<< HEAD
# Blocktane Tests
blocktane_api_key = os.getenv("BLOCKTANE_API_KEY")
blocktane_api_secret = os.getenv("BLOCKTANE_API_SECRET")

=======
# ALL TEST KEYS
for key in connector_keys().keys():
    locals()[key] = os.getenv(key.upper())

"""
>>>>>>> 39a5a032
# Binance Tests
binance_api_key = os.getenv("BINANCE_API_KEY")
binance_api_secret = os.getenv("BINANCE_API_SECRET")

# Coinbase Pro Tests
coinbase_pro_api_key = os.getenv("COINBASE_PRO_API_KEY")
coinbase_pro_secret_key = os.getenv("COINBASE_PRO_SECRET_KEY")
coinbase_pro_passphrase = os.getenv("COINBASE_PRO_PASSPHRASE")


# Huobi Tests
huobi_api_key = os.getenv("HUOBI_API_KEY")
huobi_secret_key = os.getenv("HUOBI_SECRET_KEY")

# Dolomite Tests
dolomite_test_web3_private_key = os.getenv("DOLOMITE_TEST_PK")
dolomite_test_web3_address = os.getenv("DOLOMITE_TEST_ADDR")

# Loopring Tests
loopring_accountid = os.getenv("LOOPRING_ACCOUNTID")
loopring_exchangeid = os.getenv("LOOPRING_EXCHANGEID")
loopring_api_key = os.getenv("LOOPRING_API_KEY")
loopring_private_key = os.getenv("LOOPRING_PRIVATE_KEY")

# Bittrex Tests
bittrex_api_key = os.getenv("BITTREX_API_KEY")
bittrex_secret_key = os.getenv("BITTREX_SECRET_KEY")

# KuCoin Tests
kucoin_api_key = os.getenv("KUCOIN_API_KEY")
kucoin_secret_key = os.getenv("KUCOIN_SECRET_KEY")
kucoin_passphrase = os.getenv("KUCOIN_PASSPHRASE")

test_web3_provider_list = [os.getenv("WEB3_PROVIDER")]

# Liquid Tests
liquid_api_key = os.getenv("LIQUID_API_KEY")
liquid_secret_key = os.getenv("LIQUID_SECRET_KEY")

# Kraken Tests
kraken_api_key = os.getenv("KRAKEN_API_KEY")
kraken_secret_key = os.getenv("KRAKEN_SECRET_KEY")

# Eterbase Test
eterbase_api_key = os.getenv("ETERBASE_API_KEY")
eterbase_secret_key = os.getenv("ETERBASE_SECRET_KEY")
eterbase_account = os.getenv("ETERBASE_ACCOUNT")

# CryptoCom Test
crypto_com_api_key = os.getenv("CRYPTO_COM_API_KEY")
crypto_com_secret_key = os.getenv("CRYPTO_COM_SECRET_KEY")

# Wallet Tests
test_erc20_token_address = os.getenv("TEST_ERC20_TOKEN_ADDRESS")
web3_test_private_key_a = os.getenv("TEST_WALLET_PRIVATE_KEY_A")
web3_test_private_key_b = os.getenv("TEST_WALLET_PRIVATE_KEY_B")
web3_test_private_key_c = os.getenv("TEST_WALLET_PRIVATE_KEY_C")

coinalpha_order_book_api_username = "***REMOVED***"
coinalpha_order_book_api_password = "***REMOVED***"
"""

kafka_2 = {
    "bootstrap_servers": "***REMOVED***",
    "zookeeper_servers": "***REMOVED***"
}


try:
    from .config_local import *             # noqa: F401, F403
except ModuleNotFoundError:
    pass

try:
    from .web3_wallet_secret import *       # noqa: F401, F403
except ModuleNotFoundError:
    pass

try:
    from .binance_secret import *           # noqa: F401, F403
except ModuleNotFoundError:
    pass

try:
    from .coinbase_pro_secrets import *     # noqa: F401, F403
except ModuleNotFoundError:
    pass<|MERGE_RESOLUTION|>--- conflicted
+++ resolved
@@ -38,18 +38,11 @@
 # whether to enable api mocking in unit test cases
 mock_api_enabled = os.getenv("MOCK_API_ENABLED")
 
-<<<<<<< HEAD
-# Blocktane Tests
-blocktane_api_key = os.getenv("BLOCKTANE_API_KEY")
-blocktane_api_secret = os.getenv("BLOCKTANE_API_SECRET")
-
-=======
 # ALL TEST KEYS
 for key in connector_keys().keys():
     locals()[key] = os.getenv(key.upper())
 
 """
->>>>>>> 39a5a032
 # Binance Tests
 binance_api_key = os.getenv("BINANCE_API_KEY")
 binance_api_secret = os.getenv("BINANCE_API_SECRET")
