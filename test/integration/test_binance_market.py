--- conflicted
+++ resolved
@@ -340,24 +340,18 @@
         self.assertTrue(any([isinstance(event, SellOrderCreatedEvent) and event.order_id == order_id
                              for event in self.market_logger.event_log]))
 
-<<<<<<< HEAD
-=======
     def test_limit_maker_rejections(self):
         self.assertGreater(self.market.get_balance("ETH"), Decimal("0.1"))
-
         # Try to put a buy limit maker order that is going to match, this should triggers order failure event.
         price: Decimal = self.market.get_price("LINKETH", True) * Decimal('1.02')
         price: Decimal = self.market.quantize_order_price("LINKETH", price)
         amount = self.market.quantize_order_amount("LINKETH", 1)
-
         order_id = self.place_order(True, "LINKETH", amount, OrderType.LIMIT_MAKER,
                                     price, 10001,
                                     FixtureBinance.LIMIT_MAKER_ERROR)
         [order_failure_event] = self.run_parallel(self.market_logger.wait_for(MarketOrderFailureEvent))
         self.assertEqual(order_id, order_failure_event.order_id)
-
         self.market_logger.clear()
-
         # Try to put a sell limit maker order that is going to match, this should triggers order failure event.
         price: Decimal = self.market.get_price("LINKETH", True) * Decimal('0.98')
         price: Decimal = self.market.quantize_order_price("LINKETH", price)
@@ -395,7 +389,6 @@
         [cancellation_results] = self.run_parallel(self.market.cancel_all(5))
         for cr in cancellation_results:
             self.assertEqual(cr.success, True)
->>>>>>> cb9cc32e
 
     def fixture(self, fixture_data, **overwrites):
         data = fixture_data.copy()
